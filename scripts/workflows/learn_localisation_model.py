# The MIT License (MIT) # Copyright (c) 2014-2017 University of Bristol
#
#  Permission is hereby granted, free of charge, to any person obtaining a copy
#  of this software and associated documentation files (the "Software"), to deal
#  in the Software without restriction, including without limitation the rights
#  to use, copy, modify, merge, publish, distribute, sublicense, and/or sell
#  copies of the Software, and to permit persons to whom the Software is
#  furnished to do so, subject to the following conditions:
#
#  The above copyright notice and this permission notice shall be included in all
#  copies or substantial portions of the Software.
#
#  THE SOFTWARE IS PROVIDED "AS IS", WITHOUT WARRANTY OF ANY KIND,
#  EXPRESS OR IMPLIED, INCLUDING BUT NOT LIMITED TO THE WARRANTIES OF
#  MERCHANTABILITY, FITNESS FOR A PARTICULAR PURPOSE AND NONINFRINGEMENT.
#  IN NO EVENT SHALL THE AUTHORS OR COPYRIGHT HOLDERS BE LIABLE FOR ANY CLAIM,
#  DAMAGES OR OTHER LIABILITY, WHETHER IN AN ACTION OF CONTRACT, TORT OR
#  OTHERWISE, ARISING FROM, OUT OF OR IN CONNECTION WITH THE SOFTWARE OR THE USE
#  OR OTHER DEALINGS IN THE SOFTWARE.

import datetime


def create_workflow_lda_localisation_model_learner(hyperstream, exp_ids, safe=True):
    # Create a simple one step workflow for querying
    workflow_id = "lda_localisation_model_learner"
    try:
        w = hyperstream.create_workflow(
            workflow_id=workflow_id,
            name="localisation from technician's scripted walk through the house, annotation locations",
            owner="NT",
            description="Get the annotations and RSSIs;"
                        "train a localisation model; test the model;"
                        "visualise and mine the results")
    except KeyError as e:
        if safe:
            raise e
        else:
            return hyperstream.workflow_manager.workflows[workflow_id]
    
    # Various channels
    M = hyperstream.channel_manager.memory
    S = hyperstream.channel_manager.sphere
    T = hyperstream.channel_manager.tools
    D = hyperstream.channel_manager.mongo
    
    nodes = (
<<<<<<< HEAD
        ("experiments_list", M, ["H1"]),  # Current annotation data in 2s windows
        ("experiments_dataframe", M, ["H1"]),  # Current annotation data in 2s windows
        ("experiments_mapping", M, ["H1"]),  # Current annotation data in 2s windows
        ("rss_raw", S, ["H1"]),  # Raw RSS data
        ("rss_time", S, ["H1.SelectedLocalisationExperiment"]),  # RSS data split by experiment
        ("anno_raw_locations", S, ["H1"]),  # Raw annotation data
        ("anno_time", S, ["H1.SelectedLocalisationExperiment"]),  # RSS data split by experiment
        ("every_2s", M, ["H1.SelectedLocalisationExperiment"]),  # sliding windows one every minute
        ("anno_state_location", M, ["H1.SelectedLocalisationExperiment"]),  # Annotation data in 2s windows
        ("anno_state_2s_windows", M, ["H1.SelectedLocalisationExperiment"]),
        ("rss_2s", M, ["H1.SelectedLocalisationExperiment"]),  # max(RSS) per AP in past 2s of RSS
        ("merged_2s", M, ["H1.SelectedLocalisationExperiment"]),
        ("dataframe", M, ["H1"]),
=======
        ("experiments_list",            M, ["H1"]),  # Current annotation data in 2s windows
        ("experiments_dataframe",       M, ["H1"]),  # Current annotation data in 2s windows
        ("experiments_mapping",         M, ["H1"]),  # Current annotation data in 2s windows
        ("rss_raw",                     S, ["H1"]),  # Raw RSS data
        ("rss_time",                    S, ["H1.SelectedLocalisationExperiment"]),  # RSS data split by experiment
        ("anno_raw_locations",          S, ["H1"]),  # Raw annotation data
        ("anno_time",                   S, ["H1.SelectedLocalisationExperiment"]),  # RSS data split by experiment
        ("every_2s",                    M, ["H1.SelectedLocalisationExperiment"]),  # sliding windows one every minute
        ("anno_state_location",         M, ["H1.SelectedLocalisationExperiment"]),  # Annotation data in 2s windows
        ("anno_state_2s_windows",       M, ["H1.SelectedLocalisationExperiment"]),
        ("rss_2s",                      M, ["H1.SelectedLocalisationExperiment"]),  # max(RSS) per AP in past 2s of RSS
        ("merged_2s",                   M, ["H1.SelectedLocalisationExperiment"]),  # rss_2s merged with anno_state_2s
        ("merged_2s_flat",              M, ["H1"]),                                 # flattened version of merged_2s
        ("dataframe",                   M, ["H1"]),
>>>>>>> 0fe6e210
        ("location_prediction_lda_mk1", D, ["H1"])
    )
    
    # Create all of the nodes
    N = dict((stream_name, w.create_node(stream_name, channel, plate_ids)) for stream_name, channel, plate_ids in nodes)
    
    w.create_factor(
        tool=hyperstream.channel_manager.get_tool(
            name="experiments_mapping_builder",
            parameters=dict(exp_ids=exp_ids)
        ),
        sources=[N["experiments_list"]],
        sink=N["experiments_mapping"]
    )
    
    w.create_factor(
        tool=hyperstream.channel_manager.get_tool(
            name="sphere",
            parameters=dict(modality="wearable4")
        ),
        sources=None,
        sink=N["rss_raw"])
    
    w.create_multi_output_factor(
        tool=hyperstream.channel_manager.get_tool(
            name="splitter_time_aware_from_stream",
            parameters=dict(meta_data_id="localisation-experiment")
        ),
        source=N["rss_raw"],
        splitting_node=N["experiments_mapping"],
        sink=N["rss_time"])
    
    w.create_factor(
        tool=hyperstream.channel_manager.get_tool(
            name="sphere",
            parameters=dict(modality="annotations",
                            annotators=[0],
                            elements={"Location"},
                            filters={})
        ),
        sources=None,
        sink=N["anno_raw_locations"])
    
    w.create_multi_output_factor(
        tool=hyperstream.channel_manager.get_tool(
            name="splitter_time_aware_from_stream",
            parameters=dict(meta_data_id="localisation-experiment")
        ),
        source=N["anno_raw_locations"],
        splitting_node=N["experiments_mapping"],
        sink=N["anno_time"])
    
    w.create_factor(
        tool=hyperstream.channel_manager.get_tool(
            name="sliding_window",
            parameters=dict(lower=datetime.timedelta(seconds=-2),
                            upper=datetime.timedelta(seconds=0),
                            increment=datetime.timedelta(seconds=2))
        ),
        sources=None,
        sink=N["every_2s"])
    
    w.create_factor(
        tool=hyperstream.channel_manager.get_tool(
            name="anno_state_location",
            parameters=dict()
        ),
        sources=[N["every_2s"], N["anno_time"]],
        sink=N["anno_state_location"])
    
    w.create_factor(
        tool=hyperstream.channel_manager.get_tool(
            name="aligning_window",
            parameters=dict(lower=datetime.timedelta(seconds=-2),
                            upper=datetime.timedelta(0))
        ),
        sources=[N["anno_state_location"]],
        sink=N["anno_state_2s_windows"])
    
    def component_wise_max(init_value=None, id_field='aid', value_field='rss'):
        if init_value is None:
            init_value = {}
        
        def func(data):
            result = init_value.copy()
            for (time, value) in data:
                if result.has_key(value[id_field]):
                    result[value[id_field]] = max(result[value[id_field]], value[value_field])
                else:
                    result[value[id_field]] = value[value_field]
            return result
        
        return func
    
    w.create_factor(
        tool=hyperstream.channel_manager.get_tool(
            name="sliding_apply",
            parameters=dict(func=component_wise_max())
        ),
        sources=[N["anno_state_2s_windows"], N["rss_time"]],
        sink=N["rss_2s"])
    
    w.create_factor(
        tool=hyperstream.channel_manager.get_tool(
            name="aligned_merge",
            parameters=dict(names=["anno", "rssi"])
        ),
        sources=[N["anno_state_location"], N["rss_2s"]],
        sink=N["merged_2s"])
<<<<<<< HEAD
    
=======

    w.create_factor(
        tool=hyperstream.channel_manager.get_tool(
            name="aggregate_plate",
            parameters=dict(aggregation_meta_data="localisation-experiment")
        ),
        sources=[N["merged_2s"]],
        sink=N["merged_2s_flat"]
    )

>>>>>>> 0fe6e210
    # # from NT: removed the necessity for this by adding a DictVectoriser to the classifier pipeline - makes
    # #   classifier more robust to differing sensor contexts
    # # w.create_factor(
    # #     tool=hyperstream.channel_manager.get_tool(
    # #         name="dallan_dataframe_builder",
    # #         parameters=dict(time_interval=TimeInterval(start_time, end_time))
    # #     ),
    # #     sources=[N["merged_2s"]],
    # #     sink=N["dataframe"])
    #
    # w.create_factor(
    #     tool=hyperstream.channel_manager.get_tool(
    #         name="localisation_model_learn",
    #         parameters=dict(nan_value=-110,
    #         folds={17, 21})
    #     ),
    #     sources=[N["merged_2s"]],
    #     sink=N["location_prediction_lda_mk1"])
    
    return w<|MERGE_RESOLUTION|>--- conflicted
+++ resolved
@@ -22,6 +22,7 @@
 
 
 def create_workflow_lda_localisation_model_learner(hyperstream, exp_ids, safe=True):
+
     # Create a simple one step workflow for querying
     workflow_id = "lda_localisation_model_learner"
     try:
@@ -37,29 +38,14 @@
             raise e
         else:
             return hyperstream.workflow_manager.workflows[workflow_id]
-    
+
     # Various channels
     M = hyperstream.channel_manager.memory
     S = hyperstream.channel_manager.sphere
     T = hyperstream.channel_manager.tools
     D = hyperstream.channel_manager.mongo
-    
+
     nodes = (
-<<<<<<< HEAD
-        ("experiments_list", M, ["H1"]),  # Current annotation data in 2s windows
-        ("experiments_dataframe", M, ["H1"]),  # Current annotation data in 2s windows
-        ("experiments_mapping", M, ["H1"]),  # Current annotation data in 2s windows
-        ("rss_raw", S, ["H1"]),  # Raw RSS data
-        ("rss_time", S, ["H1.SelectedLocalisationExperiment"]),  # RSS data split by experiment
-        ("anno_raw_locations", S, ["H1"]),  # Raw annotation data
-        ("anno_time", S, ["H1.SelectedLocalisationExperiment"]),  # RSS data split by experiment
-        ("every_2s", M, ["H1.SelectedLocalisationExperiment"]),  # sliding windows one every minute
-        ("anno_state_location", M, ["H1.SelectedLocalisationExperiment"]),  # Annotation data in 2s windows
-        ("anno_state_2s_windows", M, ["H1.SelectedLocalisationExperiment"]),
-        ("rss_2s", M, ["H1.SelectedLocalisationExperiment"]),  # max(RSS) per AP in past 2s of RSS
-        ("merged_2s", M, ["H1.SelectedLocalisationExperiment"]),
-        ("dataframe", M, ["H1"]),
-=======
         ("experiments_list",            M, ["H1"]),  # Current annotation data in 2s windows
         ("experiments_dataframe",       M, ["H1"]),  # Current annotation data in 2s windows
         ("experiments_mapping",         M, ["H1"]),  # Current annotation data in 2s windows
@@ -74,13 +60,12 @@
         ("merged_2s",                   M, ["H1.SelectedLocalisationExperiment"]),  # rss_2s merged with anno_state_2s
         ("merged_2s_flat",              M, ["H1"]),                                 # flattened version of merged_2s
         ("dataframe",                   M, ["H1"]),
->>>>>>> 0fe6e210
         ("location_prediction_lda_mk1", D, ["H1"])
     )
-    
+
     # Create all of the nodes
     N = dict((stream_name, w.create_node(stream_name, channel, plate_ids)) for stream_name, channel, plate_ids in nodes)
-    
+
     w.create_factor(
         tool=hyperstream.channel_manager.get_tool(
             name="experiments_mapping_builder",
@@ -89,7 +74,7 @@
         sources=[N["experiments_list"]],
         sink=N["experiments_mapping"]
     )
-    
+
     w.create_factor(
         tool=hyperstream.channel_manager.get_tool(
             name="sphere",
@@ -97,7 +82,7 @@
         ),
         sources=None,
         sink=N["rss_raw"])
-    
+
     w.create_multi_output_factor(
         tool=hyperstream.channel_manager.get_tool(
             name="splitter_time_aware_from_stream",
@@ -106,7 +91,7 @@
         source=N["rss_raw"],
         splitting_node=N["experiments_mapping"],
         sink=N["rss_time"])
-    
+
     w.create_factor(
         tool=hyperstream.channel_manager.get_tool(
             name="sphere",
@@ -117,7 +102,7 @@
         ),
         sources=None,
         sink=N["anno_raw_locations"])
-    
+
     w.create_multi_output_factor(
         tool=hyperstream.channel_manager.get_tool(
             name="splitter_time_aware_from_stream",
@@ -126,7 +111,7 @@
         source=N["anno_raw_locations"],
         splitting_node=N["experiments_mapping"],
         sink=N["anno_time"])
-    
+
     w.create_factor(
         tool=hyperstream.channel_manager.get_tool(
             name="sliding_window",
@@ -136,7 +121,7 @@
         ),
         sources=None,
         sink=N["every_2s"])
-    
+
     w.create_factor(
         tool=hyperstream.channel_manager.get_tool(
             name="anno_state_location",
@@ -144,7 +129,7 @@
         ),
         sources=[N["every_2s"], N["anno_time"]],
         sink=N["anno_state_location"])
-    
+
     w.create_factor(
         tool=hyperstream.channel_manager.get_tool(
             name="aligning_window",
@@ -153,11 +138,11 @@
         ),
         sources=[N["anno_state_location"]],
         sink=N["anno_state_2s_windows"])
-    
+
     def component_wise_max(init_value=None, id_field='aid', value_field='rss'):
         if init_value is None:
             init_value = {}
-        
+
         def func(data):
             result = init_value.copy()
             for (time, value) in data:
@@ -166,9 +151,9 @@
                 else:
                     result[value[id_field]] = value[value_field]
             return result
-        
+
         return func
-    
+
     w.create_factor(
         tool=hyperstream.channel_manager.get_tool(
             name="sliding_apply",
@@ -176,7 +161,7 @@
         ),
         sources=[N["anno_state_2s_windows"], N["rss_time"]],
         sink=N["rss_2s"])
-    
+
     w.create_factor(
         tool=hyperstream.channel_manager.get_tool(
             name="aligned_merge",
@@ -184,9 +169,6 @@
         ),
         sources=[N["anno_state_location"], N["rss_2s"]],
         sink=N["merged_2s"])
-<<<<<<< HEAD
-    
-=======
 
     w.create_factor(
         tool=hyperstream.channel_manager.get_tool(
@@ -197,7 +179,6 @@
         sink=N["merged_2s_flat"]
     )
 
->>>>>>> 0fe6e210
     # # from NT: removed the necessity for this by adding a DictVectoriser to the classifier pipeline - makes
     # #   classifier more robust to differing sensor contexts
     # # w.create_factor(
@@ -216,5 +197,5 @@
     #     ),
     #     sources=[N["merged_2s"]],
     #     sink=N["location_prediction_lda_mk1"])
-    
+
     return w