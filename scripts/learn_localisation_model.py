--- conflicted
+++ resolved
@@ -20,19 +20,12 @@
 
 import logging
 
-from hyperstream import HyperStream,StreamId
+from hyperstream import HyperStream, StreamId
 from hyperstream.utils import all_time
-<<<<<<< HEAD
 from plugins.sphere.utils.sphere_helpers import PredefinedTools
-from workflows.learn_localisation_model import create_localisation_prediction
-
-=======
-
-from sphere_helpers import PredefinedTools
 
 from workflows.display_experiments import create_workflow_list_technicians_walkarounds
 from workflows.learn_localisation_model import create_workflow_lda_localisation_model_learner
->>>>>>> 69397ea3
 
 if __name__ == '__main__':
 
@@ -64,16 +57,14 @@
     w = create_workflow_lda_localisation_model_learner(hyperstream, exp_ids=exp_ids, safe=False)
     w.execute(all_time())
 
-    stream = M[StreamId('merged_2s',{'house':'1','localisation-experiment':'1476880283000-1476880901000'})]
-    for (kk,vv) in stream.window(all_time()):
+    stream = M[StreamId('merged_2s', {'house': '1', 'localisation-experiment': '1476880283000-1476880901000'})]
+    for (kk, vv) in stream.window(all_time()):
         print(kk)
         print(vv)
-    stream = M[StreamId('merged_2s',{'house':'1','localisation-experiment':'1476884148117-1476884362837'})]
+    stream = M[StreamId('merged_2s', {'house': '1', 'localisation-experiment': '1476884148117-1476884362837'})]
     for (kk,vv) in stream.window(all_time()):
         print(kk)
         print(vv)
 
-
-
     print('number of non_empty_streams: {}'.format(
-        len(hyperstream.channel_manager.memory.non_empty_streams)))
+        len(hyperstream.channel_manager.memory.non_empty_streams)))