--- conflicted
+++ resolved
@@ -22,17 +22,68 @@
 
 from hyperstream.stream import StreamInstance
 from hyperstream.tool import Tool, check_input_stream_count
-from hyperstream.utils import utcnow
 
 import numpy as np
+
+from copy import deepcopy
 
 from sklearn.discriminant_analysis import LinearDiscriminantAnalysis
 from sklearn.calibration import CalibratedClassifierCV
 from sklearn.preprocessing import LabelEncoder
 from sklearn.feature_extraction import DictVectorizer
 from sklearn.pipeline import Pipeline
+from sklearn.model_selection import PredefinedSplit
+from sklearn import metrics
 
 from plugins.sphere.utils import FillZeros, serialise_json_pipeline
+
+
+def predefined_train_test_split(data, labels, folds, workflow, label_encoder):
+    folds = np.asarray(folds)
+    
+    fold_encoder = LabelEncoder()
+    split_encoded = fold_encoder.fit_transform(folds)
+    
+    num_classes = len(label_encoder.classes_)
+    
+    performance = {
+        'classes': label_encoder.classes_.tolist(),
+        'intervals': {key: np.sum(folds == key) for key in sorted(list(set(folds)))}
+    }
+    
+    split = PredefinedSplit(split_encoded)
+    for fold_index, (train_inds, test_inds) in enumerate(split.split()):
+        train_x, train_y = [data[ii] for ii in train_inds], [labels[ii] for ii in train_inds]
+        test_x, test_y = [data[ii] for ii in test_inds], [labels[ii] for ii in test_inds]
+
+        prior_train = [0] * num_classes
+        for yy in train_y:
+            prior_train[yy] += 1
+        
+        prior_test = [0] * num_classes
+        for yy in test_y:
+            prior_test[yy] += 1
+        
+        clf = deepcopy(workflow)
+        clf.fit(train_x, train_y)
+
+        test_pred = clf.predict(test_x)
+        
+        test_ind = folds[test_inds[0]]
+        performance[test_ind] = {
+            'accuracy': metrics.accuracy_score(test_y, test_pred),
+            'precision_micro': metrics.precision_score(test_y, test_pred, average='micro'),
+            'precision_macro': metrics.precision_score(test_y, test_pred, average='micro'),
+            'recall_micro': metrics.recall_score(test_y, test_pred, average='micro'),
+            'recall_macro': metrics.recall_score(test_y, test_pred, average='macro'),
+            'f1_score_micro': metrics.f1_score(test_y, test_pred, average='micro'),
+            'f1_score_macro': metrics.f1_score(test_y, test_pred, average='macro'),
+            'confusion_matrix': metrics.confusion_matrix(test_y, test_pred).tolist(),
+            'prior_train': prior_train,
+            'prior_test': prior_test
+        }
+    
+    return performance
 
 
 class LocalisationModelLearn(Tool):
@@ -62,8 +113,9 @@
             if len(loc) != 1 or 'MIX' not in {exp} | loc:
                 keep_inds.append(di)
         
-        train_x = [data[ii][1][xx_key] for ii in keep_inds]
-        train_y = [list(data[ii][1][yy_key]['Location'])[0] for ii in keep_inds]
+        folds = [data[ii].value[ex_key] for ii in keep_inds]
+        train_x = [data[ii].value[xx_key] for ii in keep_inds]
+        train_y = [list(data[ii].value[yy_key]['Location'])[0] for ii in keep_inds]
         # TODO: update ['anno']['Location'] keys format changed
         
         label_encoder = LabelEncoder()
@@ -77,29 +129,7 @@
         }
         
         clf = Pipeline([(kk, param_dict[kk]) for kk in ('vectorisation', 'fill_missing', 'classifier')])
+        param_dict['performance'] = predefined_train_test_split(train_x, train_y_trans, folds, clf, label_encoder)
+
         clf.fit(train_x, train_y_trans)
-
-<<<<<<< HEAD
-        yield StreamInstance(interval.end, serialise_json_pipeline(param_dict))
-=======
-        # TODO: look into using get_params/set_params as an alternative to this
-        for step_name, step_model in param_dict.iteritems():
-            step_dict = {}
-            for kk, vv in step_model.__dict__.iteritems():
-                # print step_name, kk, type(vv), vv
-                
-                try:
-                    if vv is None:
-                        step_dict[kk] = None
-                    elif type(vv).__module__ == np.__name__:
-                        step_dict[kk] = vv.tolist()
-                    elif isinstance(vv, (dict, str, list, bool, int, float)) and not isinstance(vv, type):
-                        step_dict[kk] = vv
-                        
-                except Exception as ex:
-                    raise ex
-            
-            param_dict[step_name] = step_dict
-        
-        yield StreamInstance(utcnow(), param_dict)
->>>>>>> 9917901e
+        yield StreamInstance(interval.end, serialise_json_pipeline(param_dict))