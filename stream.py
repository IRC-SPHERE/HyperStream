# The MIT License (MIT) # Copyright (c) 2014-2017 University of Bristol
#
#  Permission is hereby granted, free of charge, to any person obtaining a copy
#  of this software and associated documentation files (the "Software"), to deal
#  in the Software without restriction, including without limitation the rights
#  to use, copy, modify, merge, publish, distribute, sublicense, and/or sell
#  copies of the Software, and to permit persons to whom the Software is
#  furnished to do so, subject to the following conditions:
#
#  The above copyright notice and this permission notice shall be included in all
#  copies or substantial portions of the Software.
#
#  THE SOFTWARE IS PROVIDED "AS IS", WITHOUT WARRANTY OF ANY KIND,
#  EXPRESS OR IMPLIED, INCLUDING BUT NOT LIMITED TO THE WARRANTIES OF
#  MERCHANTABILITY, FITNESS FOR A PARTICULAR PURPOSE AND NONINFRINGEMENT.
#  IN NO EVENT SHALL THE AUTHORS OR COPYRIGHT HOLDERS BE LIABLE FOR ANY CLAIM,
#  DAMAGES OR OTHER LIABILITY, WHETHER IN AN ACTION OF CONTRACT, TORT OR
#  OTHERWISE, ARISING FROM, OUT OF OR IN CONNECTION WITH THE SOFTWARE OR THE USE
#  OR OTHER DEALINGS IN THE SOFTWARE.

from time_interval import TimeIntervals, parse_time_tuple, RelativeTimeInterval, TimeInterval
from utils import Hashable, TypedBiDict, check_output_format, check_tool_defined

import logging
from copy import deepcopy
from collections import Iterable, namedtuple
from datetime import datetime


class StreamView(namedtuple("StreamView", "stream time_interval")):
    """
    Simple helper class for storing streams with time intervals (i.e. a "view" on a stream)
    """
    def __new__(cls, stream, time_interval=None):
        if not isinstance(stream, Stream):
            raise ValueError("stream must be Stream object")
        if time_interval is not None and not isinstance(time_interval, TimeInterval):
            raise ValueError("time_interval must be TimeInterval object")
        return super(StreamView, cls).__new__(cls, stream, time_interval)


class StreamInstance(namedtuple("StreamInstance", "timestamp value")):
    """
    Simple helper class for storing data instances that's a bit neater than simple tuples
    """
    
    def __new__(cls, timestamp, value):
        if not isinstance(timestamp, datetime):
            raise ValueError("Timestamp must be datetime.datetime")
        return super(StreamInstance, cls).__new__(cls, timestamp, value)


class StreamInstances(namedtuple("StreamInstance", "timestamp_key items")):
    def __new__(cls, timestamp_key, items):
        if not isinstance(timestamp_key, str):
            raise ValueError
        return super(StreamInstances, cls).__new__(cls, timestamp_key, items)

class StreamDict(TypedBiDict):
    """
    Custom bi-directional dictionary where keys are StreamID objects and values are Stream objects.
    Raises ValueDuplicationError if the same Stream is added again
    """
    
    def __init__(self, *args, **kwargs):
        super(StreamDict, self).__init__(StreamId, Stream, *args, **kwargs)


class StreamId(Hashable):
    """
    Helper class for stream identifiers. A stream identifier contains the stream name and any meta-data
    """
    
    def __init__(self, name, meta_data=None):
        self.name = name
        self.meta_data = meta_data if meta_data else {}
    
    def __str__(self):
        if self.meta_data:
            return self.name + ": [" + ", ".join("{}={}".format(k, v) for k, v in self.meta_data.items()) + "]"
        else:
            return self.name
    
    def __repr__(self):
        return "{}(name={}, meta_data={})".format(
            self.__class__.__name__,
            repr(self.name),
            repr(self.meta_data)
        )
    
    def __eq__(self, other):
        return isinstance(other, StreamId) and \
               self.name == other.name and \
               sorted(self.meta_data) == sorted(other.meta_data)


class Stream(Hashable):
    """
    Stream reference class
    """
    _calculated_intervals = None
    defined = False
<<<<<<< HEAD
    
    def __init__(self, channel, stream_id, time_interval, calculated_intervals, modifier, tool, input_streams):
=======

    def __init__(self, channel, stream_id, calculated_intervals, input_streams):
>>>>>>> 0ab419a4
        """
        :type channel: BaseChannel
        :type stream_id: StreamId
        :type calculated_intervals: TimeIntervals
        :type tool: Stream, None
        """
        self.channel = channel
        if not isinstance(stream_id, StreamId):
            raise TypeError(str(type(stream_id)))
        self.stream_id = stream_id
        # self.get_results_func = get_results_func
        if not isinstance(calculated_intervals, TimeIntervals):
            raise TypeError(str(type(calculated_intervals)))
        self.calculated_intervals = calculated_intervals
        # self.kwargs = {}
        # self.tool = tool
        self.input_streams = input_streams
        
        # Here we define the output type. When modifiers are applied, this changes
        # self.output_format = 'doc_gen'
    
    def __str__(self):
        return "{}(stream_id={}, channel_id={}, input_streams=[{}])".format(
            self.__class__.__name__,
            self.stream_id,
            self.channel.channel_id,
<<<<<<< HEAD
            self.tool.__class__.__name__ if self.tool else None,
            ", ".join(map(lambda x: x.stream_id.name, self.input_streams)) if self.input_streams else None,
            self.time_interval,
            self.modifier)
        # s = "Stream"
        # s += "\n      CHANNEL_ID  : " + repr(self.channel.channel_id)
        # s += "\n      STREAM_ID   : " + repr(self.stream_id)
        # s += "\n      START       : " + repr(self.time_interval.start if self.time_interval else None)
        # s += "\n      END         : " + repr(self.time_interval.end if self.time_interval else None)
        # s += "\n      MODIFIERS   : " + repr(self.modifiers)
        # s += "\n    "
        # return s
    
=======
            # self.tool.__class__.__name__ if self.tool else None,
            ", ".join(map(lambda x: x.stream_id.name, self.input_streams)) if self.input_streams else None)

>>>>>>> 0ab419a4
    def __repr__(self):
        return str(self)
    
    def __eq__(self, other):
        return str(self) == str(other)
    
    @property
    def calculated_intervals(self):
        # TODO: this should be read from the stream_status collection if it's in the database channel
        return self._calculated_intervals
    
    @calculated_intervals.setter
    def calculated_intervals(self, value):
        # TODO: this should be written to the stream_status collection if it's in the database channel
        self._calculated_intervals = value
    
    @property
    def writer(self):
        return self.channel.get_stream_writer(self)
<<<<<<< HEAD
    
    def window(self, time_interval):
        """
        Sets the time window for this stream
        :param time_interval: either a TimeInterval object or (start, end) tuple of type str or datetime
        :type time_interval: Iterable, TimeInterval
        :return: self (for chaining)
        """
        if isinstance(time_interval, TimeInterval):
            self.time_interval = time_interval
        elif isinstance(time_interval, Iterable):
            self.time_interval = parse_time_tuple(*time_interval)
            if isinstance(self.time_interval, RelativeTimeInterval):
                raise ValueError("Use relative_window to define relative time windows")
        elif isinstance(time_interval, RelativeTimeInterval):
            raise ValueError("Use relative_window to define relative time windows")
        else:
            raise ValueError
        return self
    
    def relative_window(self, time_interval):
        """
        Sets the time window for this stream
        :param time_interval: either a TimeInterval object or (start, end) tuple of type str or datetime
        :type time_interval: Iterable, TimeInterval
        :return: self (for chaining)
        """
        if isinstance(time_interval, RelativeTimeInterval):
            self.time_interval = time_interval
        elif isinstance(time_interval, Iterable):
            self.time_interval = parse_time_tuple(*time_interval)
            if not isinstance(self.time_interval, RelativeTimeInterval):
                raise ValueError("Use window to define absolute time windows")
        elif isinstance(time_interval, RelativeTimeInterval):
            raise ValueError("Use window to define absolute time windows")
        else:
            raise ValueError
        return self
    
    @property
    def required_intervals(self):
        return TimeIntervals([self.time_interval]) - self.calculated_intervals
    
    def execute(self):
        self.channel.get_results(self)
    
=======

    # def window(self, time_interval):
    #     """
    #     Sets the time execute for this stream
    #     :param time_interval: either a TimeInterval object or (start, end) tuple of type str or datetime
    #     :type time_interval: Iterable, TimeInterval
    #     :return: self (for chaining)
    #     """
    #     if isinstance(time_interval, TimeInterval):
    #         self.time_interval = time_interval
    #     elif isinstance(time_interval, Iterable):
    #         self.time_interval = parse_time_tuple(*time_interval)
    #         if isinstance(self.time_interval, RelativeTimeInterval):
    #             raise ValueError("Use relative_window to define relative time windows")
    #     elif isinstance(time_interval, RelativeTimeInterval):
    #         raise ValueError("Use relative_window to define relative time windows")
    #     else:
    #         raise ValueError
    #     return self
    #
    # def relative_window(self, time_interval):
    #     """
    #     Sets the time execute for this stream
    #     :param time_interval: either a TimeInterval object or (start, end) tuple of type str or datetime
    #     :type time_interval: Iterable, TimeInterval
    #     :return: self (for chaining)
    #     """
    #     if isinstance(time_interval, RelativeTimeInterval):
    #         self.time_interval = time_interval
    #     elif isinstance(time_interval, Iterable):
    #         self.time_interval = parse_time_tuple(*time_interval)
    #         if not isinstance(self.time_interval, RelativeTimeInterval):
    #             raise ValueError("Use execute to define absolute time windows")
    #     elif isinstance(time_interval, RelativeTimeInterval):
    #         raise ValueError("Use execute to define absolute time windows")
    #     else:
    #         raise ValueError
    #     return self

    # @property
    # def required_intervals(self):
    #     return TimeIntervals([self.time_interval]) - self.calculated_intervals

    # def execute(self):
    #     self.channel.get_results(self)

>>>>>>> 0ab419a4
    def __iter__(self):
        for item in self.channel.get_results(self):
            yield item
    
    # @check_output_format({'doc_gen'})
    def items(self):
        """
        Return all results as a list
        :return:
        """
        return list(self.iteritems())
    
    # @check_output_format({'doc_gen'})
    def iteritems(self):
        return iter(self)
    
    # @check_output_format({'doc_gen'})
    def timestamps(self):
        return list(self.itertimestamps())
    
    # @check_output_format({'doc_gen'})
    def itertimestamps(self):
        return map(lambda x: x.timestamp, self.iteritems())
    
    # @check_output_format({'data_gen', 'doc_gen'})
    def values(self):
        # if self.output_format == 'doc_gen':
        return list(self.itervalues())
        # else:
        #     return self.items()
    
    # @check_output_format({'data_gen', 'doc_gen'})
    def itervalues(self):
        # if self.output_format == 'doc_gen':
        return map(lambda x: x.value, self.iteritems())
        # else:
        #     return self.iteritems()
    
    # @check_output_format({'doc_gen'})
    def last(self):
        # TODO: This is designed to replace the Last() modifier
        # TODO: Can this be done without list()?
        return self.items()[-1]
    
    # @check_output_format({'doc_gen'})
    def first(self, default=None, key=None):
        # TODO: This is designed to replace the Last() modifier
        if key is None:
            for el in self.iteritems():
                if el:
                    return el
        else:
            for el in self.iteritems():
                if key(el):
                    return el
        return default
    
    # @check_output_format({'doc_gen'})
    def head(self, n):
        # TODO: this is designed to replace the Head() modifier
        i = 0
        for d in self.iteritems():
            i += 1
            if i > n:
                break
            yield d
    
    # @check_output_format({'doc_gen'})
    def tail(self, n):
        # TODO: This is designed to replace the Tail() modifier
        # TODO: Can this be done without list()?
        return list(self.iteritems())[-n:]
    
    # @check_output_format({'doc_gen'})
    def component(self, key):
        # TODO: is this needed now we have a Component() tool?
        for (time, data) in self.iteritems():
            if key in data:
                yield StreamInstance(time, data[key])
    
    # @check_output_format({'doc_gen'})
    def component_filter(self, key, values):
        # TODO: is this needed now we have a ComponentFilter() tool?
        for (time, data) in self.iteritems():
            if key in data and data[key] in values:
                yield StreamInstance(time, data)
    
    # @check_output_format({'doc_gen'})
    def delete_nones(self):
        # TODO: Test this against ComponentFilter(key, values=[None], complement=true)
        for (time, data) in self.iteritems():
            data2 = {}
            for (key, value) in data.items():
                if value is not None:
                    data2[key] = value
            yield StreamInstance(time, data2)


<<<<<<< HEAD
class ToolStream(Stream):
    def __init__(self, stream):
        super(ToolStream, self).__init__(
            channel=stream.channel,
            stream_id=stream.stream_id,
            time_interval=stream.time_interval,
            calculated_intervals=stream.calculated_intervals,
            modifier=stream.modifier,
            tool=stream.tool,
            input_streams=stream.input_streams)
        self.output_stream = None
        self.defined = False
    
    def define(self, input_streams=None, **kwargs):
        """
        Define the stream with the given input streams and keyword arguments
        :param input_streams: The input streams
        :param kwargs: keyword arguments
        :return: self (for chaining)
        """
        if self.defined:
            raise RuntimeError("Tool for stream {} already defined".format(self.stream_id))
        
        # Don't obliterate existing input_streams definition if there was one
        if input_streams:
            self.input_streams = input_streams
        
        # TODO: Possibly combine with existing kwargs ... defaults?
        self.kwargs = kwargs
        self.defined = True
        return deepcopy(self)
    
=======
# class ToolStream(Stream):
#     def __init__(self, stream):
#         super(ToolStream, self).__init__(
#             channel=stream.channel,
#             stream_id=stream.stream_id,
#             calculated_intervals=stream.calculated_intervals,
#             # tool=stream.tool,
#             input_streams=stream.input_streams)
#         self.defined = False
#
#     def define(self, input_streams=None):  # , **kwargs):
#         """
#         Define the stream with the given input streams and keyword arguments
#         :param input_streams: The input streams
#         :param kwargs: keyword arguments
#         :return: self (for chaining)
#         """
#         if self.defined:
#             raise RuntimeError("Tool for stream {} already defined".format(self.stream_id))
#
#         # Don't obliterate existing input_streams definition if there was one
#         if input_streams:
#             self.input_streams = input_streams
#
#         # TODO: Possibly combine with existing kwargs ... defaults?
#         # self.kwargs = kwargs
#         self.defined = True
#         return deepcopy(self)

    # @check_tool_defined
    # def execute(self):
    #     self.channel.get_results(self)
    #
    # @check_tool_defined
    # def __iter__(self):
    #     for item in self.channel.get_results(self):
    #         yield item
    #
    # @check_output_format({'doc_gen'})
    # @check_tool_defined
    # def iteritems(self):
    #     return iter(self)
>>>>>>> 0ab419a4
<|MERGE_RESOLUTION|>--- conflicted
+++ resolved
@@ -61,7 +61,6 @@
     Custom bi-directional dictionary where keys are StreamID objects and values are Stream objects.
     Raises ValueDuplicationError if the same Stream is added again
     """
-    
     def __init__(self, *args, **kwargs):
         super(StreamDict, self).__init__(StreamId, Stream, *args, **kwargs)
 
@@ -100,13 +99,8 @@
     """
     _calculated_intervals = None
     defined = False
-<<<<<<< HEAD
-    
-    def __init__(self, channel, stream_id, time_interval, calculated_intervals, modifier, tool, input_streams):
-=======
 
     def __init__(self, channel, stream_id, calculated_intervals, input_streams):
->>>>>>> 0ab419a4
         """
         :type channel: BaseChannel
         :type stream_id: StreamId
@@ -124,7 +118,7 @@
         # self.kwargs = {}
         # self.tool = tool
         self.input_streams = input_streams
-        
+
         # Here we define the output type. When modifiers are applied, this changes
         # self.output_format = 'doc_gen'
     
@@ -133,25 +127,9 @@
             self.__class__.__name__,
             self.stream_id,
             self.channel.channel_id,
-<<<<<<< HEAD
-            self.tool.__class__.__name__ if self.tool else None,
-            ", ".join(map(lambda x: x.stream_id.name, self.input_streams)) if self.input_streams else None,
-            self.time_interval,
-            self.modifier)
-        # s = "Stream"
-        # s += "\n      CHANNEL_ID  : " + repr(self.channel.channel_id)
-        # s += "\n      STREAM_ID   : " + repr(self.stream_id)
-        # s += "\n      START       : " + repr(self.time_interval.start if self.time_interval else None)
-        # s += "\n      END         : " + repr(self.time_interval.end if self.time_interval else None)
-        # s += "\n      MODIFIERS   : " + repr(self.modifiers)
-        # s += "\n    "
-        # return s
-    
-=======
             # self.tool.__class__.__name__ if self.tool else None,
             ", ".join(map(lambda x: x.stream_id.name, self.input_streams)) if self.input_streams else None)
 
->>>>>>> 0ab419a4
     def __repr__(self):
         return str(self)
     
@@ -171,54 +149,6 @@
     @property
     def writer(self):
         return self.channel.get_stream_writer(self)
-<<<<<<< HEAD
-    
-    def window(self, time_interval):
-        """
-        Sets the time window for this stream
-        :param time_interval: either a TimeInterval object or (start, end) tuple of type str or datetime
-        :type time_interval: Iterable, TimeInterval
-        :return: self (for chaining)
-        """
-        if isinstance(time_interval, TimeInterval):
-            self.time_interval = time_interval
-        elif isinstance(time_interval, Iterable):
-            self.time_interval = parse_time_tuple(*time_interval)
-            if isinstance(self.time_interval, RelativeTimeInterval):
-                raise ValueError("Use relative_window to define relative time windows")
-        elif isinstance(time_interval, RelativeTimeInterval):
-            raise ValueError("Use relative_window to define relative time windows")
-        else:
-            raise ValueError
-        return self
-    
-    def relative_window(self, time_interval):
-        """
-        Sets the time window for this stream
-        :param time_interval: either a TimeInterval object or (start, end) tuple of type str or datetime
-        :type time_interval: Iterable, TimeInterval
-        :return: self (for chaining)
-        """
-        if isinstance(time_interval, RelativeTimeInterval):
-            self.time_interval = time_interval
-        elif isinstance(time_interval, Iterable):
-            self.time_interval = parse_time_tuple(*time_interval)
-            if not isinstance(self.time_interval, RelativeTimeInterval):
-                raise ValueError("Use window to define absolute time windows")
-        elif isinstance(time_interval, RelativeTimeInterval):
-            raise ValueError("Use window to define absolute time windows")
-        else:
-            raise ValueError
-        return self
-    
-    @property
-    def required_intervals(self):
-        return TimeIntervals([self.time_interval]) - self.calculated_intervals
-    
-    def execute(self):
-        self.channel.get_results(self)
-    
-=======
 
     # def window(self, time_interval):
     #     """
@@ -265,7 +195,6 @@
     # def execute(self):
     #     self.channel.get_results(self)
 
->>>>>>> 0ab419a4
     def __iter__(self):
         for item in self.channel.get_results(self):
             yield item
@@ -364,40 +293,6 @@
             yield StreamInstance(time, data2)
 
 
-<<<<<<< HEAD
-class ToolStream(Stream):
-    def __init__(self, stream):
-        super(ToolStream, self).__init__(
-            channel=stream.channel,
-            stream_id=stream.stream_id,
-            time_interval=stream.time_interval,
-            calculated_intervals=stream.calculated_intervals,
-            modifier=stream.modifier,
-            tool=stream.tool,
-            input_streams=stream.input_streams)
-        self.output_stream = None
-        self.defined = False
-    
-    def define(self, input_streams=None, **kwargs):
-        """
-        Define the stream with the given input streams and keyword arguments
-        :param input_streams: The input streams
-        :param kwargs: keyword arguments
-        :return: self (for chaining)
-        """
-        if self.defined:
-            raise RuntimeError("Tool for stream {} already defined".format(self.stream_id))
-        
-        # Don't obliterate existing input_streams definition if there was one
-        if input_streams:
-            self.input_streams = input_streams
-        
-        # TODO: Possibly combine with existing kwargs ... defaults?
-        self.kwargs = kwargs
-        self.defined = True
-        return deepcopy(self)
-    
-=======
 # class ToolStream(Stream):
 #     def __init__(self, stream):
 #         super(ToolStream, self).__init__(
@@ -439,5 +334,4 @@
     # @check_output_format({'doc_gen'})
     # @check_tool_defined
     # def iteritems(self):
-    #     return iter(self)
->>>>>>> 0ab419a4
+    #     return iter(self)