"""
The MIT License (MIT)
Copyright (c) 2014-2017 University of Bristol

Permission is hereby granted, free of charge, to any person obtaining a copy
of this software and associated documentation files (the "Software"), to deal
in the Software without restriction, including without limitation the rights
to use, copy, modify, merge, publish, distribute, sublicense, and/or sell
copies of the Software, and to permit persons to whom the Software is
furnished to do so, subject to the following conditions:

The above copyright notice and this permission notice shall be included in all
copies or substantial portions of the Software.

THE SOFTWARE IS PROVIDED "AS IS", WITHOUT WARRANTY OF ANY KIND,
EXPRESS OR IMPLIED, INCLUDING BUT NOT LIMITED TO THE WARRANTIES OF
MERCHANTABILITY, FITNESS FOR A PARTICULAR PURPOSE AND NONINFRINGEMENT.
IN NO EVENT SHALL THE AUTHORS OR COPYRIGHT HOLDERS BE LIABLE FOR ANY CLAIM,
DAMAGES OR OTHER LIABILITY, WHETHER IN AN ACTION OF CONTRACT, TORT OR
OTHERWISE, ARISING FROM, OUT OF OR IN CONNECTION WITH THE SOFTWARE OR THE USE
OR OTHER DEALINGS IN THE SOFTWARE.
"""
from module_channel import ModuleChannel
from ..stream import StreamDefinition


class ToolChannel(ModuleChannel):
    def get_results(self, stream_ref, args, kwargs):
        (version, module_importer) = super(ToolChannel, self).get_results(stream_ref, args, kwargs)
        module = module_importer()
        class_name = stream_ref.stream_id
        class_name = class_name[0].upper() + class_name[1:]
        tool_class = getattr(module, class_name)
        tool = tool_class()
        (args, kwargs) = tool.process_params(*args, **kwargs)
<<<<<<< HEAD
        return StreamDef(tool, *args, **kwargs)
=======
        return StreamDefinition(tool, *args, **kwargs)
>>>>>>> 267aa54c
<|MERGE_RESOLUTION|>--- conflicted
+++ resolved
@@ -33,8 +33,4 @@
         tool_class = getattr(module, class_name)
         tool = tool_class()
         (args, kwargs) = tool.process_params(*args, **kwargs)
-<<<<<<< HEAD
-        return StreamDef(tool, *args, **kwargs)
-=======
-        return StreamDefinition(tool, *args, **kwargs)
->>>>>>> 267aa54c
+        return StreamDefinition(tool, *args, **kwargs)