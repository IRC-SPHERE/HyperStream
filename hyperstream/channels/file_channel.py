# The MIT License (MIT) # Copyright (c) 2014-2017 University of Bristol
#
#  Permission is hereby granted, free of charge, to any person obtaining a copy
#  of this software and associated documentation files (the "Software"), to deal
#  in the Software without restriction, including without limitation the rights
#  to use, copy, modify, merge, publish, distribute, sublicense, and/or sell
#  copies of the Software, and to permit persons to whom the Software is
#  furnished to do so, subject to the following conditions:
#
#  The above copyright notice and this permission notice shall be included in all
#  copies or substantial portions of the Software.
#
#  THE SOFTWARE IS PROVIDED "AS IS", WITHOUT WARRANTY OF ANY KIND,
#  EXPRESS OR IMPLIED, INCLUDING BUT NOT LIMITED TO THE WARRANTIES OF
#  MERCHANTABILITY, FITNESS FOR A PARTICULAR PURPOSE AND NONINFRINGEMENT.
#  IN NO EVENT SHALL THE AUTHORS OR COPYRIGHT HOLDERS BE LIABLE FOR ANY CLAIM,
#  DAMAGES OR OTHER LIABILITY, WHETHER IN AN ACTION OF CONTRACT, TORT OR
#  OTHERWISE, ARISING FROM, OUT OF OR IN CONNECTION WITH THE SOFTWARE OR THE USE
#  OR OTHER DEALINGS IN THE SOFTWARE.

from .memory_channel import ReadOnlyMemoryChannel
from ..stream import StreamId, Stream, StreamInstance
from ..utils import Printable, MIN_DATE, UTC

import ciso8601
import os
from semantic_version import Version
import logging


class FileDateTimeVersion(Printable):
    """
    Simple class to hold file details along with the timestamp and version number from the filename.
    Uses semantic version.
    """
    def __init__(self, filename, split_char='_'):
        self.long_filename = filename
        self.filename_no_extension, self.extension = os.path.splitext(filename)
        self.timestamp, self.version = self.filename_no_extension.split(split_char, 1)
        self.timestamp = ciso8601.parse_datetime(self.timestamp)
        if not self.timestamp:
            raise ValueError("Invalid timestamp {}".format(self.timestamp))
        self.timestamp = self.timestamp.replace(tzinfo=UTC)
        self.version = Version(self.version[1:])

    @property
    def is_python(self):
        return self.extension == '.py'


class FileChannel(ReadOnlyMemoryChannel):
    """
    An abstract stream channel where the streams are recursive sub-folders under a given path and documents correspond to
    all those files which have a timestamp as their prefix in the format yyyy_mm_dd_hh_mm_ss_mmm_*.
    All the derived classes must override the function data_loader(short_path,file_long_name) which determines how the
    data are loaded into the document of the stream.
    The files of the described format must never be deleted.
    The call update(up_to_timestamp) must not be called unless it is guaranteed that later no files with earlier
    timestamps are added.
    """
    path = ""

    def __init__(self, channel_id, path, up_to_timestamp=MIN_DATE):
        self.path = path
        super(FileChannel, self).__init__(channel_id=channel_id, up_to_timestamp=up_to_timestamp)

    def file_filter(self, sorted_file_names):
        for file_long_name in sorted_file_names:
<<<<<<< HEAD
            if file_long_name[:11] != '__init__.py' and file_long_name[-3:] == '.py':
                try:
                    tool_info = FileDateTimeVersion(file_long_name)

=======
            if not file_long_name.startswith('__') and file_long_name[-3:] == '.py':
                try:
                    tool_info = FileDateTimeVersion(file_long_name)
>>>>>>> 7742e5ec
                    yield tool_info

                except ValueError as e:
                    logging.warn('Filename in incorrect format {0}, {1}'.format(file_long_name, e.message))

<<<<<<< HEAD
=======
    @staticmethod
    def walk(some_dir, level=1):
        some_dir = some_dir.rstrip(os.path.sep)
        assert os.path.isdir(some_dir)
        num_sep = some_dir.count(os.path.sep)
        for root, dirs, files in os.walk(some_dir):
            yield root, dirs, files
            num_sep_this = root.count(os.path.sep)
            if num_sep + level <= num_sep_this:
                del dirs[:]

>>>>>>> 7742e5ec
    def update_streams(self, up_to_timestamp):
        path = self.path
        for long_path, dir_names, file_names in self.walk(path, level=1):
            file_names = list(filter(lambda ff: not ff.startswith('__'), file_names))
            if len(file_names) == 0:
                continue

            name = long_path[len(path) + 1:]
            if not name:
                # Empty folder
                continue

            stream_id = StreamId(name=name)
            stream = Stream(channel=self, stream_id=stream_id, calculated_intervals=None, sandbox=None)
            self.streams[stream_id] = stream

    def data_loader(self, short_path, file_info):
        raise NotImplementedError

    def get_results(self, stream, time_interval):
        # TODO: Make this behave like the other channels
        # if relative_time_interval.end > self.up_to_timestamp:
        #     raise ValueError(
        #         'The stream is not available after ' + str(self.up_to_timestamp) + ' and cannot be calculated')

        result = []
        module_path = os.path.join(self.path, stream.stream_id.name)

        for file_info in self.file_filter(sorted(os.listdir(module_path))):
            if file_info.timestamp in time_interval and file_info.timestamp <= self.up_to_timestamp:
                result.append(StreamInstance(
                    timestamp=file_info.timestamp,
                    value=self.data_loader(stream.stream_id.name, file_info)
                ))

        result.sort(key=lambda x: x.timestamp)
        return result
<|MERGE_RESOLUTION|>--- conflicted
+++ resolved
@@ -42,7 +42,7 @@
             raise ValueError("Invalid timestamp {}".format(self.timestamp))
         self.timestamp = self.timestamp.replace(tzinfo=UTC)
         self.version = Version(self.version[1:])
-
+    
     @property
     def is_python(self):
         return self.extension == '.py'
@@ -59,30 +59,21 @@
     timestamps are added.
     """
     path = ""
-
+    
     def __init__(self, channel_id, path, up_to_timestamp=MIN_DATE):
         self.path = path
         super(FileChannel, self).__init__(channel_id=channel_id, up_to_timestamp=up_to_timestamp)
 
     def file_filter(self, sorted_file_names):
         for file_long_name in sorted_file_names:
-<<<<<<< HEAD
-            if file_long_name[:11] != '__init__.py' and file_long_name[-3:] == '.py':
-                try:
-                    tool_info = FileDateTimeVersion(file_long_name)
-
-=======
             if not file_long_name.startswith('__') and file_long_name[-3:] == '.py':
                 try:
                     tool_info = FileDateTimeVersion(file_long_name)
->>>>>>> 7742e5ec
                     yield tool_info
-
+                
                 except ValueError as e:
                     logging.warn('Filename in incorrect format {0}, {1}'.format(file_long_name, e.message))
 
-<<<<<<< HEAD
-=======
     @staticmethod
     def walk(some_dir, level=1):
         some_dir = some_dir.rstrip(os.path.sep)
@@ -94,7 +85,6 @@
             if num_sep + level <= num_sep_this:
                 del dirs[:]
 
->>>>>>> 7742e5ec
     def update_streams(self, up_to_timestamp):
         path = self.path
         for long_path, dir_names, file_names in self.walk(path, level=1):
@@ -113,22 +103,22 @@
 
     def data_loader(self, short_path, file_info):
         raise NotImplementedError
-
+    
     def get_results(self, stream, time_interval):
         # TODO: Make this behave like the other channels
         # if relative_time_interval.end > self.up_to_timestamp:
         #     raise ValueError(
         #         'The stream is not available after ' + str(self.up_to_timestamp) + ' and cannot be calculated')
-
+        
         result = []
         module_path = os.path.join(self.path, stream.stream_id.name)
-
+        
         for file_info in self.file_filter(sorted(os.listdir(module_path))):
             if file_info.timestamp in time_interval and file_info.timestamp <= self.up_to_timestamp:
                 result.append(StreamInstance(
                     timestamp=file_info.timestamp,
                     value=self.data_loader(stream.stream_id.name, file_info)
                 ))
-
+        
         result.sort(key=lambda x: x.timestamp)
         return result
