# The MIT License (MIT) # Copyright (c) 2014-2017 University of Bristol
#
#  Permission is hereby granted, free of charge, to any person obtaining a copy
#  of this software and associated documentation files (the "Software"), to deal
#  in the Software without restriction, including without limitation the rights
#  to use, copy, modify, merge, publish, distribute, sublicense, and/or sell
#  copies of the Software, and to permit persons to whom the Software is
#  furnished to do so, subject to the following conditions:
#
#  The above copyright notice and this permission notice shall be included in all
#  copies or substantial portions of the Software.
#
#  THE SOFTWARE IS PROVIDED "AS IS", WITHOUT WARRANTY OF ANY KIND,
#  EXPRESS OR IMPLIED, INCLUDING BUT NOT LIMITED TO THE WARRANTIES OF
#  MERCHANTABILITY, FITNESS FOR A PARTICULAR PURPOSE AND NONINFRINGEMENT.
#  IN NO EVENT SHALL THE AUTHORS OR COPYRIGHT HOLDERS BE LIABLE FOR ANY CLAIM,
#  DAMAGES OR OTHER LIABILITY, WHETHER IN AN ACTION OF CONTRACT, TORT OR
#  OTHERWISE, ARISING FROM, OUT OF OR IN CONNECTION WITH THE SOFTWARE OR THE USE
#  OR OTHER DEALINGS IN THE SOFTWARE.

from time_interval import TimeIntervals, parse_time_tuple, RelativeTimeInterval, TimeInterval
from utils import Hashable, TypedBiDict, check_output_format, check_tool_defined

import logging
# from copy import deepcopy
from collections import Iterable, namedtuple
from datetime import datetime

#
# class StreamView(namedtuple("StreamView", "stream time_interval")):
#     """
#     Simple helper class for storing streams with time intervals (i.e. a "view" on a stream)
#     """
#     def __new__(cls, stream, time_interval=None):
#         if not isinstance(stream, Stream):
#             raise ValueError("stream must be Stream object")
#         if time_interval is not None and not isinstance(time_interval, TimeInterval):
#             raise ValueError("time_interval must be TimeInterval object")
#         return super(StreamView, cls).__new__(cls, stream, time_interval)


class StreamInstance(namedtuple("StreamInstance", "timestamp value")):
    """
    Simple helper class for storing data instances that's a bit neater than simple tuples
    """
    
    def __new__(cls, timestamp, value):
        if not isinstance(timestamp, datetime):
            raise ValueError("Timestamp must be datetime.datetime")
        return super(StreamInstance, cls).__new__(cls, timestamp, value)


# class StreamInstances(namedtuple("StreamInstance", "timestamp_key items")):
#     def __new__(cls, timestamp_key, items):
#         if not isinstance(timestamp_key, str):
#             raise ValueError
#         return super(StreamInstances, cls).__new__(cls, timestamp_key, items)

class StreamDict(TypedBiDict):
    """
    Custom bi-directional dictionary where keys are StreamID objects and values are Stream objects.
    Raises ValueDuplicationError if the same Stream is added again
    """
    def __init__(self, *args, **kwargs):
        super(StreamDict, self).__init__(StreamId, Stream, *args, **kwargs)


class StreamId(Hashable):
    """
    Helper class for stream identifiers. A stream identifier contains the stream name and any meta-data
    """
    
    def __init__(self, name, meta_data=None):
        self.name = name
        if meta_data:
            if isinstance(meta_data, dict):
                self.meta_data = tuple(sorted(meta_data.items()))
            elif isinstance(meta_data, tuple):
                self.meta_data = meta_data
            else:
                raise ValueError("Expected dict or tuple, got {}".format(type(meta_data)))
        else:
            self.meta_data = tuple()
        # self.meta_data = meta_data if meta_data else {}
    
    def __str__(self):
        if self.meta_data:
            # return self.name + ": [" + ", ".join("{}={}".format(k, v) for k, v in self.meta_data.items()) + "]"
            return self.name + ": [" + ", ".join("{}={}".format(k, v) for k, v in self.meta_data) + "]"
        else:
            return self.name
    
    def __repr__(self):
        return "{}(name={}, meta_data={})".format(
            self.__class__.__name__,
            repr(self.name),
            repr(self.meta_data)
        )
    
    def __eq__(self, other):
        return isinstance(other, StreamId) and \
               self.name == other.name and \
               sorted(self.meta_data) == sorted(other.meta_data)


class Stream(Hashable):
    """
    Stream reference class
    """
    _calculated_intervals = None
    defined = False

    def __init__(self, channel, stream_id, calculated_intervals):
        """
        :type channel: BaseChannel
        :type stream_id: StreamId
        :type calculated_intervals: TimeIntervals
        :type tool: Stream, None
        """
        self.channel = channel
        if not isinstance(stream_id, StreamId):
            raise TypeError(str(type(stream_id)))
        self.stream_id = stream_id
        # self.get_results_func = get_results_func
        if not isinstance(calculated_intervals, TimeIntervals):
            raise TypeError(str(type(calculated_intervals)))
        self.calculated_intervals = calculated_intervals
<<<<<<< HEAD
        self.tool_reference = None
        # self.kwargs = {}
        # self.tool = tool
        self.input_streams = input_streams

        # Here we define the output type. When modifiers are applied, this changes
        # self.output_format = 'doc_gen'
        
    def set_tool_reference(self, tool_reference):
        self.tool_reference = tool_reference
    
=======

>>>>>>> 9fbe3090
    def __str__(self):
        return "{}(stream_id={}, channel_id={})".format(
            self.__class__.__name__,
            self.stream_id,
            self.channel.channel_id)

    def __repr__(self):
        return str(self)
    
    def __eq__(self, other):
        return str(self) == str(other)
    
    @property
    def calculated_intervals(self):
        # TODO: this should be read from the stream_status collection if it's in the database channel
        return self._calculated_intervals
    
    @calculated_intervals.setter
    def calculated_intervals(self, value):
        # TODO: this should be written to the stream_status collection if it's in the database channel
        self._calculated_intervals = value
    
    @property
    def writer(self):
        return self.channel.get_stream_writer(self)

    # def window(self, time_interval):
    #     """
    #     Sets the time execute for this stream
    #     :param time_interval: either a TimeInterval object or (start, end) tuple of type str or datetime
    #     :type time_interval: Iterable, TimeInterval
    #     :return: self (for chaining)
    #     """
    #     if isinstance(time_interval, TimeInterval):
    #         self.time_interval = time_interval
    #     elif isinstance(time_interval, Iterable):
    #         self.time_interval = parse_time_tuple(*time_interval)
    #         if isinstance(self.time_interval, RelativeTimeInterval):
    #             raise ValueError("Use relative_window to define relative time windows")
    #     elif isinstance(time_interval, RelativeTimeInterval):
    #         raise ValueError("Use relative_window to define relative time windows")
    #     else:
    #         raise ValueError
    #     return self
    #
    # def relative_window(self, time_interval):
    #     """
    #     Sets the time execute for this stream
    #     :param time_interval: either a TimeInterval object or (start, end) tuple of type str or datetime
    #     :type time_interval: Iterable, TimeInterval
    #     :return: self (for chaining)
    #     """
    #     if isinstance(time_interval, RelativeTimeInterval):
    #         self.time_interval = time_interval
    #     elif isinstance(time_interval, Iterable):
    #         self.time_interval = parse_time_tuple(*time_interval)
    #         if not isinstance(self.time_interval, RelativeTimeInterval):
    #             raise ValueError("Use execute to define absolute time windows")
    #     elif isinstance(time_interval, RelativeTimeInterval):
    #         raise ValueError("Use execute to define absolute time windows")
    #     else:
    #         raise ValueError
    #     return self

    # @property
    # def required_intervals(self):
    #     return TimeIntervals([self.time_interval]) - self.calculated_intervals

    # def execute(self):
    #     self.channel.get_results(self)

    def __iter__(self):
        for item in self.channel.get_results(self):
            yield item
    
    # @check_output_format({'doc_gen'})
    def items(self):
        """
        Return all results as a list
        :return:
        """
        return list(self.iteritems())
    
    # @check_output_format({'doc_gen'})
    def iteritems(self):
        return iter(self)
    
    # @check_output_format({'doc_gen'})
    def timestamps(self):
        return list(self.itertimestamps())
    
    # @check_output_format({'doc_gen'})
    def itertimestamps(self):
        return map(lambda x: x.timestamp, self.iteritems())
    
    # @check_output_format({'data_gen', 'doc_gen'})
    def values(self):
        # if self.output_format == 'doc_gen':
        return list(self.itervalues())
        # else:
        #     return self.items()
    
    # @check_output_format({'data_gen', 'doc_gen'})
    def itervalues(self):
        # if self.output_format == 'doc_gen':
        return map(lambda x: x.value, self.iteritems())
        # else:
        #     return self.iteritems()
    
    # @check_output_format({'doc_gen'})
    def last(self):
        # TODO: This is designed to replace the Last() modifier
        # TODO: Can this be done without list()?
        return self.items()[-1]
    
    # @check_output_format({'doc_gen'})
    def first(self, default=None, key=None):
        # TODO: This is designed to replace the Last() modifier
        if key is None:
            for el in self.iteritems():
                if el:
                    return el
        else:
            for el in self.iteritems():
                if key(el):
                    return el
        return default
    
    # @check_output_format({'doc_gen'})
    def head(self, n):
        # TODO: this is designed to replace the Head() modifier
        i = 0
        for d in self.iteritems():
            i += 1
            if i > n:
                break
            yield d
    
    # @check_output_format({'doc_gen'})
    def tail(self, n):
        # TODO: This is designed to replace the Tail() modifier
        # TODO: Can this be done without list()?
        return list(self.iteritems())[-n:]
    
    # @check_output_format({'doc_gen'})
    def component(self, key):
        # TODO: is this needed now we have a Component() tool?
        for (time, data) in self.iteritems():
            if key in data:
                yield StreamInstance(time, data[key])
    
    # @check_output_format({'doc_gen'})
    def component_filter(self, key, values):
        # TODO: is this needed now we have a ComponentFilter() tool?
        for (time, data) in self.iteritems():
            if key in data and data[key] in values:
                yield StreamInstance(time, data)
    
    # @check_output_format({'doc_gen'})
    def delete_nones(self):
        # TODO: Test this against ComponentFilter(key, values=[None], complement=true)
        for (time, data) in self.iteritems():
            data2 = {}
            for (key, value) in data.items():
                if value is not None:
                    data2[key] = value
            yield StreamInstance(time, data2)<|MERGE_RESOLUTION|>--- conflicted
+++ resolved
@@ -125,21 +125,14 @@
         if not isinstance(calculated_intervals, TimeIntervals):
             raise TypeError(str(type(calculated_intervals)))
         self.calculated_intervals = calculated_intervals
-<<<<<<< HEAD
-        self.tool_reference = None
-        # self.kwargs = {}
-        # self.tool = tool
-        self.input_streams = input_streams
+        self.tool_reference = None # needed to traverse the graph outside of workflows
 
         # Here we define the output type. When modifiers are applied, this changes
         # self.output_format = 'doc_gen'
         
-    def set_tool_reference(self, tool_reference):
+    def set_tool_reference(self, tool_reference): # needed to traverse the graph outside of workflows
         self.tool_reference = tool_reference
     
-=======
-
->>>>>>> 9fbe3090
     def __str__(self):
         return "{}(stream_id={}, channel_id={})".format(
             self.__class__.__name__,
