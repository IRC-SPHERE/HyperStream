--- conflicted
+++ resolved
@@ -26,13 +26,8 @@
 import sys
 from collections import namedtuple
 
-<<<<<<< HEAD
-from .utils import Printable, utcnow
-from .channels import ToolChannel, AssetsChannel2
-=======
 from utils import Printable, utcnow
 from channels import ToolChannel, AssetsFileChannel
->>>>>>> 93e72fe7
 
 
 class Plugin(namedtuple("PluginBase", "channel_id_prefix path channel_names has_tools has_assets"), Printable):
