--- conflicted
+++ resolved
@@ -31,18 +31,6 @@
 MAX_DATE = datetime.max.replace(tzinfo=UTC)
 
 
-def all_time():
-    """
-    All time constant. Defined as a function to avoid circular references
-    :return:
-    """
-    from ..time_interval import TimeInterval
-    return TimeInterval(MIN_DATE, MAX_DATE)
-
-
-# ALL_TIME = all_time()
-
-
 def utcnow():
     return datetime.utcnow().replace(tzinfo=UTC)
 
@@ -57,23 +45,4 @@
 
 
 def unix2datetime(u):
-<<<<<<< HEAD
-    return datetime.datetime.fromtimestamp(u/1000.0, tz=UTC) + timedelta(hours=0)
-
-
-def construct_experiment_id(instance):
-    """
-    Construct an experiment id from a time interval
-    :param instance:
-    :return: The experiment id
-    :type instance: StreamInstance
-    :rtype: str
-    """
-    # Construct id based on unix epoch timestamps
-    epoch = datetime.utcfromtimestamp(0).replace(tzinfo=UTC)
-    start = int((instance.timestamp.start - epoch).total_seconds() * 1000.0)
-    end = int((instance.timestamp.end - epoch).total_seconds() * 1000.0)
-    return "%d-%d".format(start, end)
-=======
-    return datetime.fromtimestamp(u/1000.0, tz=UTC) + timedelta(hours=0)
->>>>>>> e0fdbd59
+    return datetime.fromtimestamp(u/1000.0, tz=UTC) + timedelta(hours=0)