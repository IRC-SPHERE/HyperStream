# The MIT License (MIT) # Copyright (c) 2014-2017 University of Bristol
#
#  Permission is hereby granted, free of charge, to any person obtaining a copy
#  of this software and associated documentation files (the "Software"), to deal
#  in the Software without restriction, including without limitation the rights
#  to use, copy, modify, merge, publish, distribute, sublicense, and/or sell
#  copies of the Software, and to permit persons to whom the Software is
#  furnished to do so, subject to the following conditions:
#
#  The above copyright notice and this permission notice shall be included in all
#  copies or substantial portions of the Software.
#
#  THE SOFTWARE IS PROVIDED "AS IS", WITHOUT WARRANTY OF ANY KIND,
#  EXPRESS OR IMPLIED, INCLUDING BUT NOT LIMITED TO THE WARRANTIES OF
#  MERCHANTABILITY, FITNESS FOR A PARTICULAR PURPOSE AND NONINFRINGEMENT.
#  IN NO EVENT SHALL THE AUTHORS OR COPYRIGHT HOLDERS BE LIABLE FOR ANY CLAIM,
#  DAMAGES OR OTHER LIABILITY, WHETHER IN AN ACTION OF CONTRACT, TORT OR
#  OTHERWISE, ARISING FROM, OUT OF OR IN CONNECTION WITH THE SOFTWARE OR THE USE
#  OR OTHER DEALINGS IN THE SOFTWARE.

import pandas as pd
import os
from hyperstream.tool import Tool, check_input_stream_count
from hyperstream.stream import StreamInstance
import hyperstream  # just to get the path out of it
import datetime
import pytz


DATA_PATH = '/../data/2016_10_17_multiresident_annotations_from_sion_anonymised/location_annotations_unique_dt.csv'
META_PATH = '/../data/2016_10_17_multiresident_annotations_from_sion_anonymised/occurrence_times_manually.txt'


def unix2datetime(u):
<<<<<<< HEAD
    return datetime.datetime.fromtimestamp(u/1000.0,tz=pytz.UTC)+datetime.timedelta(hours=0)
=======
    return datetime.datetime.fromtimestamp(u / 1000.0, tz=pytz.UTC)+datetime.timedelta(hours=1)

>>>>>>> 579b6f0a

def reformat(doc):
    dt = unix2datetime(doc['dt'])
    del doc['dt']
    return StreamInstance(dt, doc)


class MultiresidentExperimentImporter(Tool):
    def __init__(self):
        super(MultiresidentExperimentImporter, self).__init__()
        path = os.path.dirname(hyperstream.__file__)
<<<<<<< HEAD
        self.data = pd.read_csv(path+'/../data/2016_10_17_multiresident_annotations_from_sion_anonymised/location_annotations_unique_dt.csv')
#        self.data = self.data.iloc[0:200000]
        self.experiment_metadata = pd.read_csv(path+'/../data/2016_10_17_multiresident_annotations_from_sion_anonymised/occurrence_times_manually.txt')
=======
        self.data = pd.read_csv(os.path.join(path, DATA_PATH))
        self.data = self.data.iloc[0:50000]
        self.experiment_metadata = pd.read_csv(os.path.join(path, META_PATH))
>>>>>>> 579b6f0a

    @check_input_stream_count(0)
    def _execute(self, sources, alignment_stream, interval):
        for i, row in self.data.iterrows():
            dt = unix2datetime(row["dt"])
            if dt in interval:
                yield StreamInstance(dt, dict(
                    camera_id=row["camera_id"],
                    exper_id=row["exper_id"],
                    person_id=row["person_id"],
                    wearable_id=row["wearable_id"]))<|MERGE_RESOLUTION|>--- conflicted
+++ resolved
@@ -32,12 +32,7 @@
 
 
 def unix2datetime(u):
-<<<<<<< HEAD
     return datetime.datetime.fromtimestamp(u/1000.0,tz=pytz.UTC)+datetime.timedelta(hours=0)
-=======
-    return datetime.datetime.fromtimestamp(u / 1000.0, tz=pytz.UTC)+datetime.timedelta(hours=1)
-
->>>>>>> 579b6f0a
 
 def reformat(doc):
     dt = unix2datetime(doc['dt'])
@@ -49,15 +44,9 @@
     def __init__(self):
         super(MultiresidentExperimentImporter, self).__init__()
         path = os.path.dirname(hyperstream.__file__)
-<<<<<<< HEAD
-        self.data = pd.read_csv(path+'/../data/2016_10_17_multiresident_annotations_from_sion_anonymised/location_annotations_unique_dt.csv')
-#        self.data = self.data.iloc[0:200000]
-        self.experiment_metadata = pd.read_csv(path+'/../data/2016_10_17_multiresident_annotations_from_sion_anonymised/occurrence_times_manually.txt')
-=======
         self.data = pd.read_csv(os.path.join(path, DATA_PATH))
-        self.data = self.data.iloc[0:50000]
+#        self.data = self.data.iloc[0:50000]
         self.experiment_metadata = pd.read_csv(os.path.join(path, META_PATH))
->>>>>>> 579b6f0a
 
     @check_input_stream_count(0)
     def _execute(self, sources, alignment_stream, interval):
