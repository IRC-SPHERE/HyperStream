--- conflicted
+++ resolved
@@ -1,5 +1,3 @@
-<<<<<<< HEAD
-=======
 """
 The MIT License (MIT)
 Copyright (c) 2014-2017 University of Bristol
@@ -23,23 +21,11 @@
 OR OTHER DEALINGS IN THE SOFTWARE.
 """
 
->>>>>>> ae154ab1
 from hyperstream import Tool, date, delta
 
 
 class Prod(Tool):
     def __str__(self):
-<<<<<<< HEAD
-        return (__name__)
-
-    def __hash__(self):
-        return (hash(__name__))
-
-    def process_params(self, stream1, stream2):
-        print('Defining a Prod stream')
-        return [], {'stream1': stream1, 'stream2': stream2}
-
-=======
         return __name__
 
     def __hash__(self):
@@ -49,7 +35,6 @@
         print('Defining a Prod stream')
         return [], {'stream1': stream1, 'stream2': stream2}
 
->>>>>>> ae154ab1
     def __call__(self, stream_def, start, end, writer, stream1, stream2):
         print('Prod running from ' + str(start) + ' to ' + str(end))
         for (t, data1) in stream1:
