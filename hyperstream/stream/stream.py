# The MIT License (MIT)
# Copyright (c) 2014-2017 University of Bristol
# 
# Permission is hereby granted, free of charge, to any person obtaining a copy
# of this software and associated documentation files (the "Software"), to deal
# in the Software without restriction, including without limitation the rights
# to use, copy, modify, merge, publish, distribute, sublicense, and/or sell
# copies of the Software, and to permit persons to whom the Software is
# furnished to do so, subject to the following conditions:
# 
# The above copyright notice and this permission notice shall be included in all
# copies or substantial portions of the Software.
# 
# THE SOFTWARE IS PROVIDED "AS IS", WITHOUT WARRANTY OF ANY KIND,
# EXPRESS OR IMPLIED, INCLUDING BUT NOT LIMITED TO THE WARRANTIES OF
# MERCHANTABILITY, FITNESS FOR A PARTICULAR PURPOSE AND NONINFRINGEMENT.
# IN NO EVENT SHALL THE AUTHORS OR COPYRIGHT HOLDERS BE LIABLE FOR ANY CLAIM,
# DAMAGES OR OTHER LIABILITY, WHETHER IN AN ACTION OF CONTRACT, TORT OR
# OTHERWISE, ARISING FROM, OUT OF OR IN CONNECTION WITH THE SOFTWARE OR THE USE
# OR OTHER DEALINGS IN THE SOFTWARE.

from ..time_interval import TimeInterval, TimeIntervals, RelativeTimeInterval, parse_time_tuple
from ..utils import Hashable, utcnow
from . import StreamView, StreamId
from ..models import TimeIntervalModel, StreamStatusModel, StreamDefinitionModel

from collections import Iterable
from mongoengine.context_managers import switch_db


class Stream(Hashable):
    """
    Stream reference class
    """
    def __init__(self, channel, stream_id, calculated_intervals, sandbox):
        """
        :param channel: The channel to which this stream belongs
        :param stream_id: The unique identifier for this string
        :param calculated_intervals: The time intervals in which this has been calculated
        :param sandbox: The sandbox in which this stream lives
        :type channel: BaseChannel
        :type stream_id: StreamId
        :type calculated_intervals: TimeIntervals, None
        :type sandbox: str, unicode, None
        """
        self.channel = channel
        if not isinstance(stream_id, StreamId):
            raise TypeError(type(stream_id))
        self.stream_id = stream_id
        # self.get_results_func = get_results_func
        self._calculated_intervals = None
        if calculated_intervals:
            if not isinstance(calculated_intervals, TimeIntervals):
                raise TypeError(type(calculated_intervals))
            self.calculated_intervals = calculated_intervals
        else:
            self.calculated_intervals = TimeIntervals()
        self.tool_reference = None  # needed to traverse the graph outside of workflows
        self.sandbox = sandbox
        self._node = None  # Back reference to node

        # Here we define the output type. When modifiers are applied, this changes
        # self.output_format = 'doc_gen'

    def set_tool_reference(self, tool_reference):  # needed to traverse the graph outside of workflows
        self.tool_reference = tool_reference

    def __str__(self):
        return "{}(stream_id={}, channel_id={})".format(
            self.__class__.__name__,
            self.stream_id,
            self.channel.channel_id)

    def __repr__(self):
        return str(self)

    def __eq__(self, other):
        return str(self) == str(other)

    @property
    def parent_node(self):
        return self._node

    @parent_node.setter
    def parent_node(self, node):
        self._node = node

    @property
    def calculated_intervals(self):
        """
        Get the calculated intervals
        This will be read from the stream_status collection if it's in the database channel
        :return: The calculated intervals
        """
        return self._calculated_intervals

    @calculated_intervals.setter
    def calculated_intervals(self, value):
        """
        Set the calculated intervals
        This will be written to the stream_status collection if it's in the database channel
        :param value: The calculated intervals
        :type value: TimeIntervals, TimeInterval, list[TimeInterval]
        """
        if not value:
            self._calculated_intervals = TimeIntervals()
            return

        if isinstance(value, TimeInterval):
            value = TimeIntervals([value])
        elif isinstance(value, TimeIntervals):
            pass
        elif isinstance(value, list):
            value = TimeIntervals(value)
        else:
            raise TypeError("Expected list/TimeInterval/TimeIntervals, got {}".format(type(value)))

        for interval in value:
            if interval.end > utcnow():
                raise ValueError("Calculated intervals should not be in the future")

        self._calculated_intervals = value

    @property
    def writer(self):
        return self.channel.get_stream_writer(self)

    def window(self, time_interval=None, force_calculation=False):
        """
        Gets a view on this stream for the time interval given
        :param time_interval: either a TimeInterval object or (start, end) tuple of type str or datetime
        :param force_calculation: Whether we should force calculation for this stream view if data does not exist
        :type time_interval: None | Iterable | TimeInterval
        :type force_calculation: bool
        :return: a stream view object
        """
        if not time_interval:
            if self.calculated_intervals:
                time_interval = self.calculated_intervals[-1]
            else:
                raise ValueError("No calculations have been performed and no time interval was provided")
        elif isinstance(time_interval, TimeInterval):
            time_interval = TimeInterval(time_interval.start, time_interval.end)
        elif isinstance(time_interval, Iterable):
            time_interval = parse_time_tuple(*time_interval)
            if isinstance(time_interval, RelativeTimeInterval):
                raise NotImplementedError
        elif isinstance(time_interval, RelativeTimeInterval):
            raise NotImplementedError
        else:
            raise TypeError("Expected TimeInterval or (start, end) tuple of type str or datetime, got {}"
                            .format(type(time_interval)))
        return StreamView(stream=self, time_interval=time_interval, force_calculation=force_calculation)


class DatabaseStream(Stream):
    """
    Simple subclass that overrides the calculated intervals property
    """
    def __init__(self, channel, stream_id, calculated_intervals, sandbox):
        super(DatabaseStream, self).__init__(
            channel=channel, stream_id=stream_id, calculated_intervals=calculated_intervals, sandbox=sandbox)

    def save_definition(self):
        """
        Saves the stream definition to the database. This assumes that the definition doesn't already exist, and will
        raise an exception if it does.
        :return: None
        """
        with switch_db(StreamDefinitionModel, 'hyperstream'):
            stream_definition = StreamDefinitionModel(
                stream_id=self.stream_id.as_dict(),
                channel_id=self.channel.channel_id,
                sandbox=self.sandbox)
            stream_definition.save()

    @property
    def calculated_intervals(self):
        with switch_db(StreamStatusModel, 'hyperstream'):
            status = StreamStatusModel.objects.get(__raw__=self.stream_id.as_raw())
            calculated_intervals = TimeIntervals(map(lambda x: TimeInterval(x.start, x.end),
                                                     status.calculated_intervals))
            return calculated_intervals

    @calculated_intervals.setter
    def calculated_intervals(self, intervals):
        """
        Updates the calculated intervals in the database. Performs an upsert
        :param intervals: The calculated intervals
        :return: None
        """
        with switch_db(StreamStatusModel, 'hyperstream'):
            StreamStatusModel.objects(__raw__=self.stream_id.as_raw()).modify(
                upsert=True,
                set__stream_id=self.stream_id.as_dict(),
                set__last_updated=utcnow(),
                set__calculated_intervals=tuple(map(lambda x: TimeIntervalModel(start=x.start, end=x.end), intervals))
            )


class AssetStream(DatabaseStream):
    """
    Simple subclass that overrides the calculated intervals property
    """
    @property
    def calculated_intervals(self):
        with switch_db(StreamStatusModel, 'hyperstream'):
            status = StreamStatusModel.objects.get(__raw__=self.stream_id.as_raw())
<<<<<<< HEAD
            # calculated_intervals = TimeIntervals(map(lambda x: TimeInterval(x.start, utcnow()),
            #                                          status.calculated_intervals))
=======
>>>>>>> c5d2f620
            calculated_intervals = TimeIntervals(map(lambda x: TimeInterval(x.start, x.end),
                                                     status.calculated_intervals))
            return calculated_intervals

    @calculated_intervals.setter
    def calculated_intervals(self, intervals):
        """
        Updates the calculated intervals in the database. Performs an upsert
        :param intervals: The calculated intervals
        :return: None
        """
        if len(intervals) > 1:
            raise ValueError("Only single calculated interval valid for AssetStream")

        with switch_db(StreamStatusModel, 'hyperstream'):
            StreamStatusModel.objects(__raw__=self.stream_id.as_raw()).modify(
                upsert=True,
                set__stream_id=self.stream_id.as_dict(),
                set__last_updated=utcnow(),
                set__calculated_intervals=tuple(map(lambda x: TimeIntervalModel(start=x.start, end=x.end), intervals))
            )<|MERGE_RESOLUTION|>--- conflicted
+++ resolved
@@ -206,11 +206,6 @@
     def calculated_intervals(self):
         with switch_db(StreamStatusModel, 'hyperstream'):
             status = StreamStatusModel.objects.get(__raw__=self.stream_id.as_raw())
-<<<<<<< HEAD
-            # calculated_intervals = TimeIntervals(map(lambda x: TimeInterval(x.start, utcnow()),
-            #                                          status.calculated_intervals))
-=======
->>>>>>> c5d2f620
             calculated_intervals = TimeIntervals(map(lambda x: TimeInterval(x.start, x.end),
                                                      status.calculated_intervals))
             return calculated_intervals
