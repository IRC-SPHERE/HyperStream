--- conflicted
+++ resolved
@@ -56,34 +56,24 @@
         :param mqtt_logger: Dict containing mqtt server, topic, and optionally
         loglevel
         """
-<<<<<<< HEAD
+        self.parameters = dict(loglevel=loglevel,
+                               file_logger=file_logger,
+                               console_logger=console_logger,
+                               mqtt_logger=mqtt_logger)
+
         self.logger = HyperStreamLogger(default_loglevel=loglevel,
                                         file_logger=file_logger,
                                         console_logger=console_logger,
                                         mqtt_logger=mqtt_logger)
-=======
-        self.parameters = dict(
-            loglevel=loglevel,
-            file_logger=file_logger,
-            console_logger=console_logger,
-            mqtt_logger=mqtt_logger
-        )
-
-        self.logger = HyperStreamLogger(
-            default_loglevel=loglevel, file_logger=file_logger, console_logger=console_logger, mqtt_logger=mqtt_logger)
->>>>>>> 9d6bf9e7
         self.config = HyperStreamConfig()
         self.client = Client(self.config.mongo)
 
         # Define some managers
         self.channel_manager = ChannelManager(self.config.plugins)
         self.plate_manager = PlateManager()
-<<<<<<< HEAD
         self.workflow_manager = WorkflowManager(
                 channel_manager=self.channel_manager,
                 plate_manager=self.plate_manager)
-=======
-        self.workflow_manager = WorkflowManager(channel_manager=self.channel_manager, plate_manager=self.plate_manager)
         self.plugins = PluginContainer()
 
         # The following are to keep pep happy - will be populated below
@@ -91,7 +81,6 @@
         self.factors = None
 
         self.populate_tools_and_factors()
->>>>>>> 9d6bf9e7
 
     def __repr__(self):
         name = self.__class__.__name__
@@ -187,9 +176,9 @@
                     def create_factory_function(tool_function):
                         """
                         This wrapper is needed to capture the tool_function closure
-                            
-                        :param tool_function: 
-                        :return: 
+
+                        :param tool_function:
+                        :return:
                         """
                         def factory_function(w, sources, alignment_node=None, **parameters):
                             """
