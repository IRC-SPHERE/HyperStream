# The MIT License (MIT) # Copyright (c) 2014-2017 University of Bristol
#
#  Permission is hereby granted, free of charge, to any person obtaining a copy
#  of this software and associated documentation files (the "Software"), to deal
#  in the Software without restriction, including without limitation the rights
#  to use, copy, modify, merge, publish, distribute, sublicense, and/or sell
#  copies of the Software, and to permit persons to whom the Software is
#  furnished to do so, subject to the following conditions:
#
#  The above copyright notice and this permission notice shall be included in all
#  copies or substantial portions of the Software.
#
#  THE SOFTWARE IS PROVIDED "AS IS", WITHOUT WARRANTY OF ANY KIND,
#  EXPRESS OR IMPLIED, INCLUDING BUT NOT LIMITED TO THE WARRANTIES OF
#  MERCHANTABILITY, FITNESS FOR A PARTICULAR PURPOSE AND NONINFRINGEMENT.
#  IN NO EVENT SHALL THE AUTHORS OR COPYRIGHT HOLDERS BE LIABLE FOR ANY CLAIM,
#  DAMAGES OR OTHER LIABILITY, WHETHER IN AN ACTION OF CONTRACT, TORT OR
#  OTHERWISE, ARISING FROM, OUT OF OR IN CONNECTION WITH THE SOFTWARE OR THE USE
#  OR OTHER DEALINGS IN THE SOFTWARE.

from .client import Client
from .config import HyperStreamConfig
from .plate import PlateManager
from .workflow import Workflow, WorkflowManager
from .channels import ChannelManager
from .hyperstream import HyperStream  # , HyperStreamLogger
from .online_engine import OnlineEngine
from .stream import StreamId, Stream, StreamInstance, StreamMetaInstance, DatabaseStream, StreamDict, \
    StreamInstanceCollection, StreamView
from .time_interval import TimeInterval, TimeIntervals, RelativeTimeInterval
from .tool import Tool
from .utils import MIN_DATE, UTC, StreamNotAvailableError, StreamAlreadyExistsError, StreamDataNotAvailableError, \
    StreamNotFoundError, IncompatiblePlatesError, ToolNotFoundError, ChannelNotFoundError, ToolExecutionError, \
    ChannelAlreadyExistsError, FactorAlreadyExistsError, FactorDefinitionError, LinkageError, \
<<<<<<< HEAD
    NodeAlreadyExistsError, PlateDefinitionError, PlateEmptyError, NodeIDAbsentError
from .version import __version__
=======
    NodeAlreadyExistsError, PlateDefinitionError, PlateEmptyError, MultipleStreamsFoundError
from version import __version__
>>>>>>> 93e72fe7
<|MERGE_RESOLUTION|>--- conflicted
+++ resolved
@@ -18,24 +18,19 @@
 #  OTHERWISE, ARISING FROM, OUT OF OR IN CONNECTION WITH THE SOFTWARE OR THE USE
 #  OR OTHER DEALINGS IN THE SOFTWARE.
 
-from .client import Client
-from .config import HyperStreamConfig
-from .plate import PlateManager
-from .workflow import Workflow, WorkflowManager
-from .channels import ChannelManager
-from .hyperstream import HyperStream  # , HyperStreamLogger
-from .online_engine import OnlineEngine
-from .stream import StreamId, Stream, StreamInstance, StreamMetaInstance, DatabaseStream, StreamDict, \
+from client import Client
+from config import HyperStreamConfig
+from plate import PlateManager
+from workflow import Workflow, WorkflowManager
+from channels import ChannelManager
+from hyperstream import HyperStream  # , HyperStreamLogger
+from online_engine import OnlineEngine
+from stream import StreamId, Stream, StreamInstance, StreamMetaInstance, DatabaseStream, StreamDict, \
     StreamInstanceCollection, StreamView
-from .time_interval import TimeInterval, TimeIntervals, RelativeTimeInterval
-from .tool import Tool
-from .utils import MIN_DATE, UTC, StreamNotAvailableError, StreamAlreadyExistsError, StreamDataNotAvailableError, \
+from time_interval import TimeInterval, TimeIntervals, RelativeTimeInterval
+from tool import Tool
+from utils import MIN_DATE, UTC, StreamNotAvailableError, StreamAlreadyExistsError, StreamDataNotAvailableError, \
     StreamNotFoundError, IncompatiblePlatesError, ToolNotFoundError, ChannelNotFoundError, ToolExecutionError, \
     ChannelAlreadyExistsError, FactorAlreadyExistsError, FactorDefinitionError, LinkageError, \
-<<<<<<< HEAD
-    NodeAlreadyExistsError, PlateDefinitionError, PlateEmptyError, NodeIDAbsentError
-from .version import __version__
-=======
     NodeAlreadyExistsError, PlateDefinitionError, PlateEmptyError, MultipleStreamsFoundError
 from version import __version__
->>>>>>> 93e72fe7
