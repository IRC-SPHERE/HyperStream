--- conflicted
+++ resolved
@@ -20,7 +20,7 @@
 
 from mongoengine import Document, DateTimeField, StringField, DynamicField, EmbeddedDocumentListField, \
     EmbeddedDocument, EmbeddedDocumentField, ListField
-from .time_interval import TimeIntervalModel
+from time_interval import TimeIntervalModel
 from ..time_interval import TimeInterval, TimeIntervals
 
 
@@ -66,8 +66,4 @@
     def set_calculated_intervals(self, intervals):
         if intervals is None:
             intervals = []
-<<<<<<< HEAD
-        self.calculated_intervals = tuple(map(lambda x: TimeIntervalModel(start=x.start, end=x.end), intervals))
-=======
-        self.calculated_intervals = tuple(map(lambda x: TimeIntervalModel(start=x.start, end=x.end), intervals))
->>>>>>> 93e72fe7
+        self.calculated_intervals = tuple(map(lambda x: TimeIntervalModel(start=x.start, end=x.end), intervals))