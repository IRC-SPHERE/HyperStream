--- conflicted
+++ resolved
@@ -84,81 +84,28 @@
     )
     
     # Define the motion data
-    n_motion_k = w.create_node(stream_name="motion_k", channel=M, plate_ids=["H1"])
-    f_motion_k = w.create_factor(
+    n_motion_data = w.create_node(stream_name="motion_data", channel=M, plate_ids=["H1"])
+    f_motion_data = w.create_factor(
         tool_name="component",
         tool_parameters=dict(key="motion-S1_K"),
         source_nodes=[n_environmental_data],
-        sink_node=n_motion_k
-    )
-    
-    # Define the motion data
-    n_motion_l = w.create_node(stream_name="motion_l", channel=M, plate_ids=["H1"])
-    f_motion_l = w.create_factor(
-        tool_name="component",
-        tool_parameters=dict(key="motion-S1_K"),
-        source_nodes=[n_environmental_data],
-        sink_node=n_motion_l
+        sink_node=n_motion_data
     )
     
     # Take the mean of the motion stream over a sliding window
-    n_average_m_k = w.create_node(stream_name="average_m_k", channel=M, plate_ids=["H1"])
-    f_average_m_k = w.create_factor(
+    n_average_motion = w.create_node(stream_name="average_motion", channel=M, plate_ids=["H1"])
+    f_average_motion = w.create_factor(
         tool_name="sliding_apply",
         tool_parameters=dict(func=online_average),
-        source_nodes=[n_sliding_window, n_motion_k],
-        sink_node=n_average_m_k
+        source_nodes=[n_sliding_window, n_motion_data],
+        sink_node=n_average_motion
     )
     
-<<<<<<< HEAD
-    # Take the mean of the motion stream over a sliding window
-    n_average_m_l = w.create_node(stream_name="average_m_l", channel=M, plate_ids=["H1"])
-    f_average_m_l = w.create_factor(
-        tool_name="sliding_apply",
-        tool_parameters=dict(func=online_average),
-        source_nodes=[n_sliding_window, n_motion_l],
-        sink_node=n_average_m_l
-    )
-=======
     # Execute the factors
-    f_sliding_window.execute(interval)
-    ii = str(n_sliding_window.streams[None].window(interval).values()[0])
-    assert ii == "(2016-04-28 20:00:00+00:00, 2016-04-28 20:00:30+00:00]"
+    w.execute(interval)
     
-    f_environmental_data.execute(interval)
-    env = n_environmental_data.streams[(('house', '1'),)].window(interval).values()[0]
-    assert env == {u'electricity-04063': 0.0, 'noise': None, 'door': None, 'uid': u'04063', 'electricity': None, 'light': None, 'motion': None, 'dust': None, 'cold-water': None, 'humidity': None, 'hot-water': None, 'temperature': None}
-
-    
-    f_motion_data.execute(interval)
-    motion = list(n_motion_data.streams[(('house', '1'),)].window(interval).values())[:10]
-    assert motion == [0.0, 0.0, 0.0, 0.0, 0.0, 1.0, 0.0, 0.0, 1.0, 0.0]
-
-    
-    f_average_motion.execute(interval)
-    md = list(n_average_motion.streams[(('house', '1'),)].window(interval).values())[:10]
-    assert md == [0.0, 0.0, 0.0, 0.0, 0.0, 0.0, 0.5, 0.33333333333333337, 1.0, 0.0]
-
->>>>>>> 99400fff
-    
-    n_prod = w.create_node(stream_name='prod', channel=M, plate_ids=["H1"])
-    f_prod = w.create_factor(
-        tool_name='product',
-        tool_parameters={},
-        source_nodes=[n_average_m_k, n_average_m_l],
-        sink_node=n_prod
-    )
-    
-    # Calculate data
-    w.execute(interval)
-    for stream_name, stream in n_average_m_k.streams.iteritems():
+    for stream_name, stream in n_average_motion.streams.iteritems():
         print stream_name, stream
-        for kv in stream.iteritems():
-            print "", kv
-        print
-        
-    for stream_name, stream in n_average_m_l.streams.iteritems():
-        print stream_name, stream
-        for kv in stream.iteritems():
+        for kv in stream.window(interval):
             print "", kv
         print