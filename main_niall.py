--- conflicted
+++ resolved
@@ -22,16 +22,15 @@
 """
 
 import logging
+from datetime import datetime, timedelta
+import pytz
 
 from hyperstream.config import HyperStreamConfig
 from hyperstream.online_engine import OnlineEngine
-<<<<<<< HEAD
 from hyperstream.stream import StreamId
+from hyperstream import modifiers
+from sphere_connector_package.sphere_connector import SphereConnector, SphereLogger
 
-from sphere_connector_package.sphere_connector import SphereConnector
-=======
-from sphere_connector_package.sphere_connector import SphereConnector, SphereLogger
->>>>>>> 6d8a6846
 
 if __name__ == '__main__':
     # TODO: would be nice to be able to refer to this sphere_connector object from the sphere_ tools
@@ -42,12 +41,7 @@
     hyperstream_config = HyperStreamConfig()
     
     online_engine = OnlineEngine(hyperstream_config)
-    
-    from datetime import datetime, timedelta
-    import pytz
-    
-    from hyperstream import modifiers
-    
+
     # Various constants
     utc = pytz.UTC
     t1 = datetime(2016, 4, 28, 20, 0, 0, 0, utc)
@@ -62,34 +56,7 @@
     S = online_engine.channels.sphere_channel
     T = online_engine.channels.tool_channel
     
-<<<<<<< HEAD
     # Simple querying
-    el = S[e, t1, t1 + minute, modifiers.Component('electricity-04063') + modifiers.List()]()
-    edl = S[e, t1, t1 + minute, modifiers.Component('electricity-04063') + modifiers.Data() + modifiers.List()]()
-
-    print '\n'.join(map(str, el))
-    print
-    print '\n'.join(map(str, edl))
-    print
-
-    # TODO: We could make the __getitem__ accept str and do the following, but for now it only accepts StringId
-    clock = StreamId('clock')
-    merge = StreamId('merge')
-    every30s = StreamId('every30s')
-    motion_kitchen_windowed = StreamId('motion_kitchen_windowed')
-
-    # Window'd querying
-    M[every30s] = T[clock](stride=30 * second)
-    M[motion_kitchen_windowed] = T[merge](
-        timer=M[every30s],
-        data=S[e, -30 * second, timedelta(0), modifiers.Component('motion-S1_K')],
-        func=modifiers.Data()
-    )
-    
-    aa = M[motion_kitchen_windowed, t1, t1 + 5 * minute, modifiers.Data() + modifiers.List()]()
-    cc = M[motion_kitchen_windowed, t1, t1 + 5 * minute, modifiers.Data() + modifiers.List()]()
-=======
-    # # Simple querying
     # el = S[e, t1, t1 + minute, modifiers.Component('electricity-04063') + modifiers.List()]()
     # edl = S[e, t1, t1 + minute, modifiers.Component('electricity-04063') + modifiers.Data() + modifiers.List()]()
     #
@@ -97,28 +64,45 @@
     # print
     # print '\n'.join(map(str, edl))
     # print
+
+    # TODO: We could make the __getitem__ accept str and do the following, but for now it only accepts StringId
+    clock = StreamId('clock')
+    merge = StreamId('merge')
+    every30s = StreamId('every30s')
+    motion_kitchen_windowed = StreamId('motion_kitchen_windowed')
+    m_kitchen_30_s_window = StreamId('m_kitchen_30_s_window')
+    average = StreamId('average')
+    sum_ = StreamId('sum')
+
+    # Window'd querying
+    M[every30s] = T[clock](stride=30 * second)
+    # M[motion_kitchen_windowed] = T[merge](
+    #     timer=M[every30s],
+    #     data=S[e, -30 * second, timedelta(0), modifiers.Component('motion-S1_K')],
+    #     func=modifiers.Data()
+    # )
+    #
+    # aa = M[motion_kitchen_windowed, t1, t1 + 5 * minute, modifiers.Data() + modifiers.List()]()
+    # cc = M[motion_kitchen_windowed, t1, t1 + 5 * minute, modifiers.Data() + modifiers.List()]()
+
+    # M[m_kitchen_30_s_window] = S[e, -30 * second, timedelta(0), modifiers.Component('motion-S1_K')]
     
-    # Window'd querying
-    M['every30s'] = T['clock'](stride=30 * second)
-    M['m_kitchen_30_s_window'] = S[e, -30 * second, timedelta(0), modifiers.Component('motion-S1_K')]
-    
-    M['average'] = T['merge'](
-        timer=M['every30s'],
-        data=M['m_kitchen_30_s_window'],
+    M[average] = T[merge](
+        timer=M[every30s],
+        data=S[e, -30 * second, timedelta(0), modifiers.Component('motion-S1_K')],
         func=modifiers.Data()+modifiers.Average()
     )
     
-    M['sum'] = T['merge'](
-        timer=M['every30s'],
-        data=M['m_kitchen_30_s_window'],
+    M[sum_] = T[merge](
+        timer=M[every30s],
+        data=S[e, -30 * second, timedelta(0), modifiers.Component('motion-S1_K')],
         func=modifiers.Data() + modifiers.Sum()
     )
     
-    aa = M['average', t1, t1 + 5 * minute, modifiers.Data() + modifiers.List()]()
-    cc = M['sum', t1, t1 + 5 * minute, modifiers.Data() + modifiers.List()]()
->>>>>>> 6d8a6846
+    # aa = M[average, t1, t1 + 5 * minute, modifiers.Data() + modifiers.List()]()
+    cc = M[sum_, t1, t1 + 5 * minute, modifiers.Data() + modifiers.List()]()
 
-    print '\n'.join(map(str, aa))
-    print
+    # print '\n'.join(map(str, aa))
+    # print
     print '\n'.join(map(str, cc))
     print