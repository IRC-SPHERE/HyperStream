# The MIT License (MIT) # Copyright (c) 2014-2017 University of Bristol
#
#  Permission is hereby granted, free of charge, to any person obtaining a copy
#  of this software and associated documentation files (the "Software"), to deal
#  in the Software without restriction, including without limitation the rights
#  to use, copy, modify, merge, publish, distribute, sublicense, and/or sell
#  copies of the Software, and to permit persons to whom the Software is
#  furnished to do so, subject to the following conditions:
#
#  The above copyright notice and this permission notice shall be included in all
#  copies or substantial portions of the Software.
#
#  THE SOFTWARE IS PROVIDED "AS IS", WITHOUT WARRANTY OF ANY KIND,
#  EXPRESS OR IMPLIED, INCLUDING BUT NOT LIMITED TO THE WARRANTIES OF
#  MERCHANTABILITY, FITNESS FOR A PARTICULAR PURPOSE AND NONINFRINGEMENT.
#  IN NO EVENT SHALL THE AUTHORS OR COPYRIGHT HOLDERS BE LIABLE FOR ANY CLAIM,
#  DAMAGES OR OTHER LIABILITY, WHETHER IN AN ACTION OF CONTRACT, TORT OR
#  OTHERWISE, ARISING FROM, OUT OF OR IN CONNECTION WITH THE SOFTWARE OR THE USE
#  OR OTHER DEALINGS IN THE SOFTWARE.

import logging
from math import ceil
from datetime import datetime, timedelta

from hyperstream import ChannelManager, HyperStreamConfig, StreamId, Workflow, PlateManager, WorkflowManager, Client
from hyperstream.time_interval import RelativeTimeInterval
from hyperstream.modifiers import Component, ComponentFilter
from hyperstream.utils import UTC
from hyperstream.itertools2 import online_average, count as online_count
from sphere_connector_package.sphere_connector import SphereLogger

if __name__ == '__main__':
    # TODO: hyperstream needs it's own logger (can be a clone of this one)
    sphere_logger = SphereLogger(path='/tmp', filename='sphere_connector', loglevel=logging.DEBUG)
    
    hyperstream_config = HyperStreamConfig()
    client = Client(hyperstream_config.mongo)
    
    # Define some managers
    channels = ChannelManager(hyperstream_config.tool_path)
    plates = PlateManager(hyperstream_config.meta_data).plates
    
    # Various constants
    t1 = datetime(2016, 4, 28, 20, 0, 0, 0, UTC)
    t2 = t1 + timedelta(minutes=10)
    relative_window = (-timedelta(seconds=30), timedelta(0))
    interval = (t1, t2)
    
    # Basic definition of a workflow
    w = Workflow(
        channels=channels,
        plates=plates,
        workflow_id="nt_multimodal_test",
        name="Test of multimodal performance",
        owner="nt",
        description="Another test of creating workflows"
    )
    
    # Define tool IDs (directory must exist in hyperstream/tools/*)
    id_tool_sphere = StreamId('sphere')
    id_tool_sliding_window = StreamId('sliding_window')
    id_tool_sliding_apply = StreamId('sliding_apply')
    id_tool_apply = StreamId('apply')
    id_tool_component = StreamId('component')
    
    # Define tool streams: these do not need to be duplicated over plates
    tool_sliding_window_30s_10s = w.channels.tools[id_tool_sliding_window].define(
        lower=timedelta(seconds=-30),
        upper=timedelta(seconds=0),
        increment=timedelta(seconds=10)
    )
    tool_sphere_environmental = w.channels.tools[id_tool_sphere].define(
        modality='environmental'
    )
    tool_apply_ceil = w.channels.tools[id_tool_apply].define(
        func=ceil
    )
    
    # Create a clock that ticks every 30 seconds
    id_memory_sliding_window_30s_10s = StreamId('sliding_window_30s_10s')
    w.channels.memory.create_stream(
        stream_id=id_memory_sliding_window_30s_10s,
        tool_stream=tool_sliding_window_30s_10s
    )

    # Create the environmental stream
    streams = w.create_streams(
        channel=w.channels.sphere,
        stream_name='id_sphere_env',
        plate_ids=('H',),
        tool_stream=tool_sphere_environmental
    )

    # Create a component tool to pick out the motion-S1_K sensor
    tool_component_motion_kitchen = w.channels.tools[id_tool_component].define(input_streams=streams, key='motion-S1_K')

    # Create the motion in the kitchen stream
    w.create_streams(
        channel=w.channels.memory,
        stream_name='id_sphere_m_kitchen',
        plate_ids=('H',),
<<<<<<< HEAD
        tool_stream=tool_sphere_environmental
    ).modify(
        Component('motion-S1_K')
=======
        tool_stream=tool_component_motion_kitchen
    ).relative_window(
        relative_window
>>>>>>> e8119443
    )
    
    
    def aggregate_gen(streams):
        streams = [w.channels.memory[id_memory_sliding_window_30s_10s]] + streams
        
        return w.channels.tools[id_tool_sliding_apply].define(
            input_streams=streams,
            func=online_average
        )
    
    
    tool_m_kitchen_avg = w.create_factor(
        tooling_callback=aggregate_gen,
        output_channel=w.channels.memory,
        output_stream_name='id_memory_m_kitchen_mean',
        plate_ids=('H',),
        node_names=[
            'id_memory_every30s',
            'id_sphere_m_kitchen'
        ],
    )
    
    for node_name, node in w.nodes.iteritems():
        print node
        for stream in node.streams:
            print stream
            for kk, vv in stream.window(interval).head(5):
                print '', kk, vv
            print
        print
    
    exit()
    
    
    def ceil_applier(streams):
        return w.channels.tools[id_tool_apply].define(
            input_streams=streams,
            func=ceil
        )
    
    
    factor_m_kitchen_ceil = w.create_factor(
        tooling_callback=ceil_applier,
        output_channel=w.channels.memory,
        output_stream_name='id_memory_m_kitchen_ceil',
        plate_ids=('H',),
        node_names=[
            'id_memory_m_kitchen_mean'
        ]
    )
    
    w.window(interval)
    
    # for node_name, node in w.nodes.iteritems():
    #     print node
    #     for stream in node.streams:
    #         print stream
    #         for kk, vv in stream.window(interval).head(5):
    #             print '', kk, vv
    #         print
    #     print<|MERGE_RESOLUTION|>--- conflicted
+++ resolved
@@ -69,50 +69,59 @@
         upper=timedelta(seconds=0),
         increment=timedelta(seconds=10)
     )
+    
     tool_sphere_environmental = w.channels.tools[id_tool_sphere].define(
         modality='environmental'
     )
+    
     tool_apply_ceil = w.channels.tools[id_tool_apply].define(
         func=ceil
     )
     
     # Create a clock that ticks every 30 seconds
-    id_memory_sliding_window_30s_10s = StreamId('sliding_window_30s_10s')
+    id_memory_sliding_window = StreamId('sliding_window_30s_10s')
     w.channels.memory.create_stream(
-        stream_id=id_memory_sliding_window_30s_10s,
+        stream_id=id_memory_sliding_window,
         tool_stream=tool_sliding_window_30s_10s
     )
-
+    
     # Create the environmental stream
-    streams = w.create_streams(
+    w.create_streams(
         channel=w.channels.sphere,
         stream_name='id_sphere_env',
         plate_ids=('H',),
         tool_stream=tool_sphere_environmental
     )
-
-    # Create a component tool to pick out the motion-S1_K sensor
-    tool_component_motion_kitchen = w.channels.tools[id_tool_component].define(input_streams=streams, key='motion-S1_K')
-
-    # Create the motion in the kitchen stream
-    w.create_streams(
-        channel=w.channels.memory,
-        stream_name='id_sphere_m_kitchen',
+    
+    # # Create a component tool to pick out the motion-S1_K sensor
+    # tool_component_motion_kitchen = w.channels.tools[id_tool_component].define(
+    #     input_streams=w.nodes['id_sphere_env'],
+    #     key='motion-S1_K'
+    # )
+    #
+    # # Create the motion in the kitchen stream
+    # w.create_streams(
+    #     channel=w.channels.memory,
+    #     stream_name='id_sphere_m_kitchen',
+    #     plate_ids=('H',),
+    #     tool_stream=tool_component_motion_kitchen
+    # )
+    
+    tool_m_kitchen_avg = w.create_factor(
+        tooling_callback=lambda streams: \
+            w.channels.tools[id_tool_component].define(input_streams=streams,
+                                                       key='motion-S1_K'),
+        output_channel=w.channels.memory,
+        output_stream_name='id_memory_m_kitchen',
         plate_ids=('H',),
-<<<<<<< HEAD
-        tool_stream=tool_sphere_environmental
-    ).modify(
-        Component('motion-S1_K')
-=======
-        tool_stream=tool_component_motion_kitchen
-    ).relative_window(
-        relative_window
->>>>>>> e8119443
+        node_names=[
+            'id_sphere_env'
+        ],
     )
     
     
     def aggregate_gen(streams):
-        streams = [w.channels.memory[id_memory_sliding_window_30s_10s]] + streams
+        streams = [w.channels.memory[id_memory_sliding_window]] + streams
         
         return w.channels.tools[id_tool_sliding_apply].define(
             input_streams=streams,
@@ -120,23 +129,23 @@
         )
     
     
-    tool_m_kitchen_avg = w.create_factor(
+    w.create_factor(
         tooling_callback=aggregate_gen,
         output_channel=w.channels.memory,
         output_stream_name='id_memory_m_kitchen_mean',
         plate_ids=('H',),
         node_names=[
-            'id_memory_every30s',
-            'id_sphere_m_kitchen'
+            'id_memory_sliding_window_30s_10s',
+            'id_memory_m_kitchen'
         ],
     )
     
     for node_name, node in w.nodes.iteritems():
         print node
         for stream in node.streams:
-            print stream
+            print '\t', stream
             for kk, vv in stream.window(interval).head(5):
-                print '', kk, vv
+                print '\t\t', kk, vv
             print
         print
     
