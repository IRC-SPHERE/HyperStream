--- conflicted
+++ resolved
@@ -22,14 +22,9 @@
 OTHERWISE, ARISING FROM, OUT OF OR IN CONNECTION WITH THE SOFTWARE OR THE USE
 OR OTHER DEALINGS IN THE SOFTWARE.
 """
-<<<<<<< HEAD
+from utils import utcnow, UTC
+
 from datetime import date, datetime, timedelta
-import pytz
-=======
-from utils import utcnow, UTC
-
-from datetime import datetime, timedelta
->>>>>>> 26e4fbb4
 from dateutil.parser import parse
 import logging
 
