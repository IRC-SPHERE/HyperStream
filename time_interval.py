--- conflicted
+++ resolved
@@ -159,11 +159,7 @@
         return TimeInterval(MIN_DATE, MAX_DATE)
 
     @classmethod
-<<<<<<< HEAD
-    def all_time_until_now(cls):
-=======
     def up_to_now(cls):
->>>>>>> 1e572ee0
         return TimeInterval(MIN_DATE, utcnow())
 
     def __new__(cls, start, end):
