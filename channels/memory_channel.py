# The MIT License (MIT) # Copyright (c) 2014-2017 University of Bristol
#
#  Permission is hereby granted, free of charge, to any person obtaining a copy
#  of this software and associated documentation files (the "Software"), to deal
#  in the Software without restriction, including without limitation the rights
#  to use, copy, modify, merge, publish, distribute, sublicense, and/or sell
#  copies of the Software, and to permit persons to whom the Software is
#  furnished to do so, subject to the following conditions:
#
#  The above copyright notice and this permission notice shall be included in all
#  copies or substantial portions of the Software.
#
#  THE SOFTWARE IS PROVIDED "AS IS", WITHOUT WARRANTY OF ANY KIND,
#  EXPRESS OR IMPLIED, INCLUDING BUT NOT LIMITED TO THE WARRANTIES OF
#  MERCHANTABILITY, FITNESS FOR A PARTICULAR PURPOSE AND NONINFRINGEMENT.
#  IN NO EVENT SHALL THE AUTHORS OR COPYRIGHT HOLDERS BE LIABLE FOR ANY CLAIM,
#  DAMAGES OR OTHER LIABILITY, WHETHER IN AN ACTION OF CONTRACT, TORT OR
#  OTHERWISE, ARISING FROM, OUT OF OR IN CONNECTION WITH THE SOFTWARE OR THE USE
#  OR OTHER DEALINGS IN THE SOFTWARE.

from base_channel import BaseChannel
from ..stream import Stream, StreamInstance
from datetime import timedelta
from ..time_interval import TimeIntervals
from ..utils import MIN_DATE
import logging
from collections import defaultdict


class MemoryChannel(BaseChannel):
    def __init__(self, channel_id):
        super(MemoryChannel, self).__init__(channel_id=channel_id, can_calc=True, can_create=True)
        self.max_stream_id = 0
        self.data = defaultdict(list)

    def create_stream(self, stream_id):  # , tool_stream=None):
        """
        Must be overridden by deriving classes, must create the stream according to the tool and return its unique
        identifier stream_id
        """
        if stream_id in self.streams:
            raise ValueError("Stream with id '{}' already exists".format(stream_id))

        # TODO: Want to be able to define the streams in the database

        # if tool_stream:
        #     # TODO: Use tool versions - here we're just taking the latest one
        #     tool_class = tool_stream.items()[-1].value
        #     tool = tool_class(**tool_stream.kwargs)
        # else:
        #     tool = None

        stream = Stream(
            channel=self,
            stream_id=stream_id,
            calculated_intervals=TimeIntervals(),
            # tool=tool,
            # input_streams=tool_stream.input_streams if tool_stream else None
            input_streams=None
        )

        self.streams[stream_id] = stream
        return stream

    def update_streams(self, up_to_timestamp):
        raise NotImplementedError

    def check_calculation_times(self):
        pass

    def _get_data(self, stream):
        """
        Get the data generator. Sorts on timestamp
        :param stream: The stream reference
        :return: The data generator
        """
        # return sorted((StreamInstance(timestamp, data) for (timestamp, data) in self.data[stream.stream_id]
        #                if timestamp in stream.time_interval), key=lambda x: x.timestamp)
        # TODO: Put the check back in for the time interval
        return sorted(self.data[stream.stream_id], key=lambda x: x.timestamp)

    def get_results(self, stream):
        """
        Calculates/receives the documents in the stream interval determined by the stream
        :param stream: The stream reference
        :return:
        """
<<<<<<< HEAD
        if not stream_ref.required_intervals.is_empty:
            for interval in stream_ref.required_intervals:
                self.execute_tool(stream_ref, interval)
                    
                # TODO: Incorrect time interval???
                stream_ref.calculated_intervals += TimeIntervals([interval])
=======
        return self._get_data(stream)
>>>>>>> 0ab419a4

    def get_stream_writer(self, stream):
        def writer(document_collection):
            # TODO from niall: I added this type check to fix bug with the Apply tool. \
            #   please verify that it does not interfere with other code
            if isinstance(document_collection, StreamInstance):
                self.data[stream.stream_id].append(document_collection)
            else:
                self.data[stream.stream_id].extend(document_collection)
        return writer
    

class ReadOnlyMemoryChannel(BaseChannel):
    """
    An abstract channel with a read-only set of memory-based streams.
    By default it is constructed empty with the last update at MIN_DATE.
    New streams and documents within streams are created with the update(up_to_timestamp) method,
    which ensures that the channel is up to date until up_to_timestamp.
    No documents nor streams are ever deleted.
    Any deriving class must override update_streams(up_to_timestamp) which must update self.streams to be calculated
    until up_to_timestamp exactly.
    The data structure self.streams is a dict of streams indexed by stream_id, each stream is a list of tuples
    (timestamp,data), in no specific order.
    Names and identifiers are the same in this channel.
    """
    
    def __init__(self, channel_id, up_to_timestamp=MIN_DATE):
        # TODO: should the up_to_timestamp parameter be up to datetime.max?
        super(ReadOnlyMemoryChannel, self).__init__(channel_id=channel_id, can_calc=False, can_create=False)
        self.up_to_timestamp = MIN_DATE
        if up_to_timestamp > MIN_DATE:
            self.update_streams(up_to_timestamp)
            self.update_state(up_to_timestamp)

    def create_stream(self, stream_id):  # , tool_stream=None):
        raise RuntimeError("Read-only channel")

    def get_stream_writer(self, stream):
        raise RuntimeError("Read-only channel")
    
    # def str_stream(self, stream_id):
    #     return 'externally defined, memory-based, read-only stream'

    def update_streams(self, up_to_timestamp):
        """
        Deriving classes must override this function
        """
        raise NotImplementedError

    def update_state(self, up_to_timestamp):
        """
        Call this function to ensure that the channel is up to date at the time of timestamp.
        I.e., all the streams that have been created before or at that timestamp are calculated exactly until
        up_to_timestamp.
        """
        # for stream_id in self.streams:
        #     self.streams[stream_id].calculated_intervals = TimeIntervals([(MIN_DATE, up_to_timestamp)])
        for stream in self.streams:
            stream.calculated_intervals = TimeIntervals([(MIN_DATE, up_to_timestamp)])
        self.up_to_timestamp = up_to_timestamp
    
    def get_results(self, stream):
        # TODO: make this behave like the other channels
        # start = time_interval.start
        # end = time_interval.end
        # if isinstance(start, timedelta) or isinstance(end, timedelta):
        #     raise ValueError('Cannot calculate a relative stream')
        # if end > self.up_to_timestamp:
        #     raise ValueError(
        #         'The stream is not available after ' + str(self.up_to_timestamp) + ' and cannot be calculated')
        result = []
        for (tool_info, data) in self.streams[stream.stream_id]:
            if start < tool_info.timestamp <= end:
                result.append(StreamInstance(tool_info.timestamp, data))
        return sorted(result, key=lambda x: x.timestamp)<|MERGE_RESOLUTION|>--- conflicted
+++ resolved
@@ -85,16 +85,7 @@
         :param stream: The stream reference
         :return:
         """
-<<<<<<< HEAD
-        if not stream_ref.required_intervals.is_empty:
-            for interval in stream_ref.required_intervals:
-                self.execute_tool(stream_ref, interval)
-                    
-                # TODO: Incorrect time interval???
-                stream_ref.calculated_intervals += TimeIntervals([interval])
-=======
         return self._get_data(stream)
->>>>>>> 0ab419a4
 
     def get_stream_writer(self, stream):
         def writer(document_collection):
