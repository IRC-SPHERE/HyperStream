"""
The MIT License (MIT)
Copyright (c) 2014-2017 University of Bristol

Permission is hereby granted, free of charge, to any person obtaining a copy
of this software and associated documentation files (the "Software"), to deal
in the Software without restriction, including without limitation the rights
to use, copy, modify, merge, publish, distribute, sublicense, and/or sell
copies of the Software, and to permit persons to whom the Software is
furnished to do so, subject to the following conditions:

The above copyright notice and this permission notice shall be included in all
copies or substantial portions of the Software.

THE SOFTWARE IS PROVIDED "AS IS", WITHOUT WARRANTY OF ANY KIND,
EXPRESS OR IMPLIED, INCLUDING BUT NOT LIMITED TO THE WARRANTIES OF
MERCHANTABILITY, FITNESS FOR A PARTICULAR PURPOSE AND NONINFRINGEMENT.
IN NO EVENT SHALL THE AUTHORS OR COPYRIGHT HOLDERS BE LIABLE FOR ANY CLAIM,
DAMAGES OR OTHER LIABILITY, WHETHER IN AN ACTION OF CONTRACT, TORT OR
OTHERWISE, ARISING FROM, OUT OF OR IN CONNECTION WITH THE SOFTWARE OR THE USE
OR OTHER DEALINGS IN THE SOFTWARE.
"""
from memory_channel import ReadOnlyMemoryChannel
from ..stream import StreamId, StreamReference

from ..modifiers import Identity, Last
from ..utils import Printable, UTC, MIN_DATE
from ..time_interval import TimeInterval

from dateutil.parser import parse
import os
from semantic_version import Version
from datetime import datetime
import logging


class FileDateTimeVersion(Printable):
    def __init__(self, filename, split_char='_'):
        self.long_filename = filename
        self.filename_no_extension, self.extension = os.path.splitext(filename)
        
        self.timestamp, self.version = self.filename_no_extension.split(split_char, 1)
        
        self.timestamp = parse(self.timestamp)
        
        self.version = Version(self.version[1:])
    
    @property
    def is_python(self):
        return self.extension == '.py'


class FileChannel(ReadOnlyMemoryChannel):
    """
    An abstract stream channel where the streams are recursive sub-folders under a given path and documents correspond to
    all those files which have a timestamp as their prefix in the format yyyy_mm_dd_hh_mm_ss_mmm_*.
    All the derived classes must override the function data_loader(short_path,file_long_name) which determines how the
    data are loaded into the document of the stream.
    The files of the described format must never be deleted.
    The call update(up_to_timestamp) must not be called unless it is guaranteed that later no files with earlier
    timestamps are added.
    """
    path = ""
<<<<<<< HEAD

    def __init__(self, channel_id, path, up_to_timestamp=MIN_DATE):
=======
    
    def __init__(self, channel_id, path, up_to_timestamp=datetime.min.replace(tzinfo=pytz.utc)):
>>>>>>> be273afd
        self.path = path
        super(FileChannel, self).__init__(channel_id=channel_id, up_to_timestamp=up_to_timestamp)
    
    def repr_stream(self, stream_id):
        # TODO: self.streams no longer a list!
        s = 'externally defined by the file system, read-only stream'
        s = s + ', currently holding ' + str(len(self.streams[stream_id])) + ' files'
        return s
    
    def file_filter(self, sorted_file_names):
        for file_long_name in sorted_file_names:
            if file_long_name[:11] != '__init__.py':
                try:
                    tool_info = FileDateTimeVersion(file_long_name)
                    
                    yield tool_info
                
                except ValueError as e:
                    logging.warn('Filename in incorrect format {0}, {1}'.format(file_long_name, e.message))
    
    def update_streams(self, up_to_timestamp):
        path = self.path
        for (long_path, dir_names, file_names) in os.walk(path):
            # TODO: Add this condition to overcome 0-length IDs
            # file_names = filter(lambda ff: ff != '__init__.py', file_names)
            # if len(file_names) == 0:
            #     continue

            name = long_path[len(path) + 1:]
            if not name:
                # Empty folder
                continue

            stream_id = StreamId(name=name)

            self.streams[stream_id] = []
            
            # def f(stream_ref, *args, **kwargs):
            for tool_info in self.file_filter(sorted(file_names)):
                if tool_info.timestamp <= up_to_timestamp:
                    self.streams[stream_id].append((tool_info, self.data_loader(stream_id.name, tool_info)))
                    # yield tool_info.timestamp, self.data_loader(short_path, tool_info)
<<<<<<< HEAD

            # self.streams[stream_id] = StreamReference(
            #     channel_id=self.state.channel_id,
            #     stream_id=stream_id,
            #     time_interval=TimeInterval(start=MIN_DATE, end=up_to_timestamp),
            #     modifier=Last(),
            #     get_results_func=f
            # )

=======
                    
                    # self.streams[stream_id] = StreamReference(
                    #     channel_id=self.state.channel_id,
                    #     stream_id=stream_id,
                    #     time_interval=TimeInterval(start=datetime.min.replace(tzinfo=pytz.UTC), end=up_to_timestamp),
                    #     modifier=Last(),
                    #     get_results_func=f
                    # )
    
>>>>>>> be273afd
    def data_loader(self, short_path, file_long_name):
        raise NotImplementedError
    
    def get_default_ref(self):
        return {'start': MIN_DATE, 'end': self.up_to_timestamp, 'modifier': Identity()}<|MERGE_RESOLUTION|>--- conflicted
+++ resolved
@@ -61,13 +61,8 @@
     timestamps are added.
     """
     path = ""
-<<<<<<< HEAD
 
     def __init__(self, channel_id, path, up_to_timestamp=MIN_DATE):
-=======
-    
-    def __init__(self, channel_id, path, up_to_timestamp=datetime.min.replace(tzinfo=pytz.utc)):
->>>>>>> be273afd
         self.path = path
         super(FileChannel, self).__init__(channel_id=channel_id, up_to_timestamp=up_to_timestamp)
     
@@ -110,17 +105,6 @@
                 if tool_info.timestamp <= up_to_timestamp:
                     self.streams[stream_id].append((tool_info, self.data_loader(stream_id.name, tool_info)))
                     # yield tool_info.timestamp, self.data_loader(short_path, tool_info)
-<<<<<<< HEAD
-
-            # self.streams[stream_id] = StreamReference(
-            #     channel_id=self.state.channel_id,
-            #     stream_id=stream_id,
-            #     time_interval=TimeInterval(start=MIN_DATE, end=up_to_timestamp),
-            #     modifier=Last(),
-            #     get_results_func=f
-            # )
-
-=======
                     
                     # self.streams[stream_id] = StreamReference(
                     #     channel_id=self.state.channel_id,
@@ -130,7 +114,6 @@
                     #     get_results_func=f
                     # )
     
->>>>>>> be273afd
     def data_loader(self, short_path, file_long_name):
         raise NotImplementedError
     
