--- conflicted
+++ resolved
@@ -91,15 +91,6 @@
             # file_names = filter(lambda ff: ff != '__init__.py', file_names)
             # if len(file_names) == 0:
             #     continue
-<<<<<<< HEAD
-            
-            stream_id = long_path[len(path) + 1:]
-            
-            if not stream_id:
-                # Empty folder
-                continue
-            
-=======
 
             name = long_path[len(path) + 1:]
             if not name:
@@ -108,7 +99,6 @@
 
             stream_id = StreamId(name=name, meta_data={})
 
->>>>>>> 8c921240
             self.streams[stream_id] = []
             
             # def f(stream_ref, *args, **kwargs):
