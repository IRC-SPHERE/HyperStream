# The MIT License (MIT) # Copyright (c) 2014-2017 University of Bristol
#
#  Permission is hereby granted, free of charge, to any person obtaining a copy
#  of this software and associated documentation files (the "Software"), to deal
#  in the Software without restriction, including without limitation the rights
#  to use, copy, modify, merge, publish, distribute, sublicense, and/or sell
#  copies of the Software, and to permit persons to whom the Software is
#  furnished to do so, subject to the following conditions:
#
#  The above copyright notice and this permission notice shall be included in all
#  copies or substantial portions of the Software.
#
#  THE SOFTWARE IS PROVIDED "AS IS", WITHOUT WARRANTY OF ANY KIND,
#  EXPRESS OR IMPLIED, INCLUDING BUT NOT LIMITED TO THE WARRANTIES OF
#  MERCHANTABILITY, FITNESS FOR A PARTICULAR PURPOSE AND NONINFRINGEMENT.
#  IN NO EVENT SHALL THE AUTHORS OR COPYRIGHT HOLDERS BE LIABLE FOR ANY CLAIM,
#  DAMAGES OR OTHER LIABILITY, WHETHER IN AN ACTION OF CONTRACT, TORT OR
#  OTHERWISE, ARISING FROM, OUT OF OR IN CONNECTION WITH THE SOFTWARE OR THE USE
#  OR OTHER DEALINGS IN THE SOFTWARE.

from hyperstream import TimeInterval, RelativeTimeInterval
from hyperstream.stream import StreamInstance
from hyperstream.tool import Tool, check_input_stream_count
from datetime import timedelta
import logging


class Aggregate(Tool):
    def __init__(self, func):
        super(Aggregate, self).__init__(func=func)
        self.func = func

    # noinspection PyCompatibility
    @check_input_stream_count(2)
    def _execute(self, input_streams, interval):

        timer = input_streams[0]
        # TODO: Check that this is a timer stream

        data_stream = input_streams[1]

        rel_start = timedelta(0)
        rel_end = timedelta(0)
        # if isinstance(data_stream.time_interval, RelativeTimeInterval):
        #     rel_start = data_stream.time_interval.start
        #     rel_end = data_stream.time_interval.end
        # elif isinstance(data_stream.time_interval, TimeInterval):
        #     if interval != data_stream.time_interval:
        #         # TODO: What if stream and input stream have different absolute intervals?
        #         logging.error("interval {} != input_streams[0].time_interval {}".format(
        #             interval, data_stream.time_interval))
        #         raise NotImplementedError

        # data = data_stream.window(interval).iteritems()
        data = iter(data_stream)

        window = []
        future = []
        # for (t, _) in timer.window(interval).iteritems():
        for (t, _) in iter(timer):
            while (len(window) > 0) and (window[0][0] <= t + rel_start):
                window = window[1:]
            while (len(future) > 0) and (future[0][0] <= t + rel_end):
                doc = future[0]
                future = future[1:]
                if t + rel_start < doc[0] <= t + rel_end:
                    window.append(doc)
            while True:
                try:
                    doc = next(data)
                    if t + rel_start < doc[0] <= t + rel_end:
                        window.append(doc)
                    elif doc[0] > t + rel_end:
                        future.append(doc)
                        break
                    else:
                        pass
                except StopIteration:
                    break
            # single-document case:
<<<<<<< HEAD
            yield StreamInstance(t, self.func(iter(window)))
=======
            writer([StreamInstance(t, self.func(iter(window)))])
>>>>>>> 0ab419a4
            # multi-document case:
            # for x in func( (doc for doc in execute) ):
            #        writer([StreamInstance(t,x)])<|MERGE_RESOLUTION|>--- conflicted
+++ resolved
@@ -78,11 +78,7 @@
                 except StopIteration:
                     break
             # single-document case:
-<<<<<<< HEAD
             yield StreamInstance(t, self.func(iter(window)))
-=======
-            writer([StreamInstance(t, self.func(iter(window)))])
->>>>>>> 0ab419a4
             # multi-document case:
             # for x in func( (doc for doc in execute) ):
             #        writer([StreamInstance(t,x)])