<<<<<<< HEAD
=======
"""
The MIT License (MIT)
Copyright (c) 2014-2017 University of Bristol

Permission is hereby granted, free of charge, to any person obtaining a copy
of this software and associated documentation files (the "Software"), to deal
in the Software without restriction, including without limitation the rights
to use, copy, modify, merge, publish, distribute, sublicense, and/or sell
copies of the Software, and to permit persons to whom the Software is
furnished to do so, subject to the following conditions:

The above copyright notice and this permission notice shall be included in all
copies or substantial portions of the Software.

THE SOFTWARE IS PROVIDED "AS IS", WITHOUT WARRANTY OF ANY KIND,
EXPRESS OR IMPLIED, INCLUDING BUT NOT LIMITED TO THE WARRANTIES OF
MERCHANTABILITY, FITNESS FOR A PARTICULAR PURPOSE AND NONINFRINGEMENT.
IN NO EVENT SHALL THE AUTHORS OR COPYRIGHT HOLDERS BE LIABLE FOR ANY CLAIM,
DAMAGES OR OTHER LIABILITY, WHETHER IN AN ACTION OF CONTRACT, TORT OR
OTHERWISE, ARISING FROM, OUT OF OR IN CONNECTION WITH THE SOFTWARE OR THE USE
OR OTHER DEALINGS IN THE SOFTWARE.
"""

>>>>>>> fcc0f24d
from hyperstream import Tool, date, delta


class Pool(Tool):
    def __str__(self):
        return __name__
<<<<<<< HEAD

    def __hash__(self):
        return hash(__name__)

    def process_params(self, timer, data, func):
        print('Defining a Pool stream')
        return [], {'timer': timer, 'data': data, 'func': func}

    def __call__(self, stream_def, start, end, writer, timer, data, func):
        print('Pool running from ' + str(start) + ' to ' + str(end))
        rel_start = stream_def.kwargs['data'].start
        rel_end = stream_def.kwargs['data'].end
        window = []
        future = []
        for (t, _) in timer:
            while (len(window) > 0) and (window[0][0] <= t + rel_start):
                window = window[1:]
            while (len(future) > 0) and (future[0][0] <= t + rel_end):
                doc = future[0]
                future = future[1:]
                if t + rel_start < doc[0] <= t + rel_end:
                    window.append(doc)
            while True:
                try:
                    doc = next(data)
                    if t + rel_start < doc[0] <= t + rel_end:
                        window.append(doc)
                    elif doc[0] > t + rel_end:
                        future.append(doc)
                        break
                except StopIteration:
                    break
            # single-document case:
            writer([(t, func((doc for doc in window)))])
            # multi-document case:

=======

    def __hash__(self):
        return hash(__name__)

    def process_params(self, timer, data, func):
        print('Defining a Pool stream')
        return [], {'timer': timer, 'data': data, 'func': func}

    def __call__(self, stream_def, start, end, writer, timer, data, func):
        print('Pool running from ' + str(start) + ' to ' + str(end))
        rel_start = stream_def.kwargs['data'].start
        rel_end = stream_def.kwargs['data'].end
        window = []
        future = []
        for (t, _) in timer:
            while (len(window) > 0) and (window[0][0] <= t + rel_start):
                window = window[1:]
            while (len(future) > 0) and (future[0][0] <= t + rel_end):
                doc = future[0]
                future = future[1:]
                if t + rel_start < doc[0] <= t + rel_end:
                    window.append(doc)
            while True:
                try:
                    doc = next(data)
                    if t + rel_start < doc[0] <= t + rel_end:
                        window.append(doc)
                    elif doc[0] > t + rel_end:
                        future.append(doc)
                        break
                except StopIteration:
                    break
            # single-document case:
            writer([(t, func((doc for doc in window)))])
            # multi-document case:

>>>>>>> fcc0f24d
# for x in func( (doc for doc in window) ):
#        writer([(t,x)])<|MERGE_RESOLUTION|>--- conflicted
+++ resolved
@@ -1,5 +1,3 @@
-<<<<<<< HEAD
-=======
 """
 The MIT License (MIT)
 Copyright (c) 2014-2017 University of Bristol
@@ -23,14 +21,12 @@
 OR OTHER DEALINGS IN THE SOFTWARE.
 """
 
->>>>>>> fcc0f24d
 from hyperstream import Tool, date, delta
 
 
 class Pool(Tool):
     def __str__(self):
         return __name__
-<<<<<<< HEAD
 
     def __hash__(self):
         return hash(__name__)
@@ -67,43 +63,5 @@
             writer([(t, func((doc for doc in window)))])
             # multi-document case:
 
-=======
-
-    def __hash__(self):
-        return hash(__name__)
-
-    def process_params(self, timer, data, func):
-        print('Defining a Pool stream')
-        return [], {'timer': timer, 'data': data, 'func': func}
-
-    def __call__(self, stream_def, start, end, writer, timer, data, func):
-        print('Pool running from ' + str(start) + ' to ' + str(end))
-        rel_start = stream_def.kwargs['data'].start
-        rel_end = stream_def.kwargs['data'].end
-        window = []
-        future = []
-        for (t, _) in timer:
-            while (len(window) > 0) and (window[0][0] <= t + rel_start):
-                window = window[1:]
-            while (len(future) > 0) and (future[0][0] <= t + rel_end):
-                doc = future[0]
-                future = future[1:]
-                if t + rel_start < doc[0] <= t + rel_end:
-                    window.append(doc)
-            while True:
-                try:
-                    doc = next(data)
-                    if t + rel_start < doc[0] <= t + rel_end:
-                        window.append(doc)
-                    elif doc[0] > t + rel_end:
-                        future.append(doc)
-                        break
-                except StopIteration:
-                    break
-            # single-document case:
-            writer([(t, func((doc for doc in window)))])
-            # multi-document case:
-
->>>>>>> fcc0f24d
 # for x in func( (doc for doc in window) ):
 #        writer([(t,x)])