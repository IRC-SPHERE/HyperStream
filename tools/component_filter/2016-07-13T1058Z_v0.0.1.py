# The MIT License (MIT) # Copyright (c) 2014-2017 University of Bristol
#
#  Permission is hereby granted, free of charge, to any person obtaining a copy
#  of this software and associated documentation files (the "Software"), to deal
#  in the Software without restriction, including without limitation the rights
#  to use, copy, modify, merge, publish, distribute, sublicense, and/or sell
#  copies of the Software, and to permit persons to whom the Software is
#  furnished to do so, subject to the following conditions:
#
#  The above copyright notice and this permission notice shall be included in all
#  copies or substantial portions of the Software.
#
#  THE SOFTWARE IS PROVIDED "AS IS", WITHOUT WARRANTY OF ANY KIND,
#  EXPRESS OR IMPLIED, INCLUDING BUT NOT LIMITED TO THE WARRANTIES OF
#  MERCHANTABILITY, FITNESS FOR A PARTICULAR PURPOSE AND NONINFRINGEMENT.
#  IN NO EVENT SHALL THE AUTHORS OR COPYRIGHT HOLDERS BE LIABLE FOR ANY CLAIM,
#  DAMAGES OR OTHER LIABILITY, WHETHER IN AN ACTION OF CONTRACT, TORT OR
#  OTHERWISE, ARISING FROM, OUT OF OR IN CONNECTION WITH THE SOFTWARE OR THE USE
#  OR OTHER DEALINGS IN THE SOFTWARE.

from hyperstream.stream import StreamInstance
from hyperstream.tool import Tool, check_input_stream_count


class ComponentFilter(Tool):
    """
    Simple tool that picks out a component of the data dict if it is a range of values. If compliment is true,
    the component is picked out if it is not in the list. e.g. to delete None values, use:
    ComponentFilter(key, values=[None], complement=true)
    """
    def __init__(self, key, values, complement):
        super(ComponentFilter, self).__init__(key=key, values=values, complement=False)
        self.key = key
        self.values = values
        self.complement = complement

    @check_input_stream_count(1)
<<<<<<< HEAD
    def _execute(self, input_streams, interval):
        for time, data in input_streams[0].window(interval):
=======
    def _execute(self, input_streams, interval, writer):
        for time, data in input_streams[0].execute(interval):
>>>>>>> 610a975c
            if self.complement:
                if data[self.key] not in self.values:
                    yield StreamInstance(time, data)
            else:
                if data[self.key] in self.values:
                    yield StreamInstance(time, data)<|MERGE_RESOLUTION|>--- conflicted
+++ resolved
@@ -35,13 +35,8 @@
         self.complement = complement
 
     @check_input_stream_count(1)
-<<<<<<< HEAD
     def _execute(self, input_streams, interval):
-        for time, data in input_streams[0].window(interval):
-=======
-    def _execute(self, input_streams, interval, writer):
-        for time, data in input_streams[0].execute(interval):
->>>>>>> 610a975c
+        for time, data in input_streams[0]:
             if self.complement:
                 if data[self.key] not in self.values:
                     yield StreamInstance(time, data)
