# The MIT License (MIT) # Copyright (c) 2014-2017 University of Bristol
#
#  Permission is hereby granted, free of charge, to any person obtaining a copy
#  of this software and associated documentation files (the "Software"), to deal
#  in the Software without restriction, including without limitation the rights
#  to use, copy, modify, merge, publish, distribute, sublicense, and/or sell
#  copies of the Software, and to permit persons to whom the Software is
#  furnished to do so, subject to the following conditions:
#
#  The above copyright notice and this permission notice shall be included in all
#  copies or substantial portions of the Software.
#
#  THE SOFTWARE IS PROVIDED "AS IS", WITHOUT WARRANTY OF ANY KIND,
#  EXPRESS OR IMPLIED, INCLUDING BUT NOT LIMITED TO THE WARRANTIES OF
#  MERCHANTABILITY, FITNESS FOR A PARTICULAR PURPOSE AND NONINFRINGEMENT.
#  IN NO EVENT SHALL THE AUTHORS OR COPYRIGHT HOLDERS BE LIABLE FOR ANY CLAIM,
#  DAMAGES OR OTHER LIABILITY, WHETHER IN AN ACTION OF CONTRACT, TORT OR
#  OTHERWISE, ARISING FROM, OUT OF OR IN CONNECTION WITH THE SOFTWARE OR THE USE
#  OR OTHER DEALINGS IN THE SOFTWARE.

from hyperstream.tool import Tool, check_input_stream_count
from hyperstream.stream import StreamInstance


class Product(Tool):
    @check_input_stream_count(2)
    def _execute(self, input_streams, interval, writer):
        # TODO: should the loop below be: for (t, data1) in input_streams[0].execute(interval)?
        for (t, data1) in input_streams[0]:
            (_, data2) = next(input_streams[1])
<<<<<<< HEAD
            yield StreamInstance(t, data1 * data2)
=======
            writer([StreamInstance(t, data1 * data2)])
>>>>>>> 0ab419a4
<|MERGE_RESOLUTION|>--- conflicted
+++ resolved
@@ -28,8 +28,5 @@
         # TODO: should the loop below be: for (t, data1) in input_streams[0].execute(interval)?
         for (t, data1) in input_streams[0]:
             (_, data2) = next(input_streams[1])
-<<<<<<< HEAD
-            yield StreamInstance(t, data1 * data2)
-=======
-            writer([StreamInstance(t, data1 * data2)])
->>>>>>> 0ab419a4
+            # TODO: type checking key/value pairs?
+            yield StreamInstance(t, data1 * data2)