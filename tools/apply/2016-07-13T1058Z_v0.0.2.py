# The MIT License (MIT) # Copyright (c) 2014-2017 University of Bristol
#
#  Permission is hereby granted, free of charge, to any person obtaining a copy
#  of this software and associated documentation files (the "Software"), to deal
#  in the Software without restriction, including without limitation the rights
#  to use, copy, modify, merge, publish, distribute, sublicense, and/or sell
#  copies of the Software, and to permit persons to whom the Software is
#  furnished to do so, subject to the following conditions:
#
#  The above copyright notice and this permission notice shall be included in all
#  copies or substantial portions of the Software.
#
#  THE SOFTWARE IS PROVIDED "AS IS", WITHOUT WARRANTY OF ANY KIND,
#  EXPRESS OR IMPLIED, INCLUDING BUT NOT LIMITED TO THE WARRANTIES OF
#  MERCHANTABILITY, FITNESS FOR A PARTICULAR PURPOSE AND NONINFRINGEMENT.
#  IN NO EVENT SHALL THE AUTHORS OR COPYRIGHT HOLDERS BE LIABLE FOR ANY CLAIM,
#  DAMAGES OR OTHER LIABILITY, WHETHER IN AN ACTION OF CONTRACT, TORT OR
#  OTHERWISE, ARISING FROM, OUT OF OR IN CONNECTION WITH THE SOFTWARE OR THE USE
#  OR OTHER DEALINGS IN THE SOFTWARE.

from hyperstream.stream import StreamInstance
from hyperstream.tool import Tool, check_input_stream_count


class Apply(Tool):
    """
    Simple tool that applies a function to every data item
    """
    def __init__(self, func):
        super(Apply, self).__init__(func=func)
        self.func = func

    @check_input_stream_count(1)
<<<<<<< HEAD
    def _execute(self, input_streams, interval):
        for t, d in input_streams[0].window(interval):
            yield StreamInstance(t, self.func(d))
=======
    def _execute(self, input_streams, interval, writer):
        for t, d in input_streams[0].execute(interval):
            writer(StreamInstance(t, self.func(d)))
>>>>>>> 0ab419a4
<|MERGE_RESOLUTION|>--- conflicted
+++ resolved
@@ -31,12 +31,6 @@
         self.func = func
 
     @check_input_stream_count(1)
-<<<<<<< HEAD
     def _execute(self, input_streams, interval):
-        for t, d in input_streams[0].window(interval):
-            yield StreamInstance(t, self.func(d))
-=======
-    def _execute(self, input_streams, interval, writer):
-        for t, d in input_streams[0].execute(interval):
-            writer(StreamInstance(t, self.func(d)))
->>>>>>> 0ab419a4
+        for t, d in input_streams[0]:
+            yield StreamInstance(t, self.func(d))