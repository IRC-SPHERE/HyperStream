--- conflicted
+++ resolved
@@ -88,7 +88,6 @@
 brew services start mosquitto
 ```
 
-<<<<<<< HEAD
 # Tutorials #
 
 The following tutorials show how to use HyperStream in a step-by-step guide.
@@ -98,33 +97,26 @@
 - [Tutorial 3: Stream composition][4]
 - [Tutorial 4: Real-time streams][5]
 - [Tutorial 5: Workflows][6]
-=======
-# Running the examples #
 
-Super simple example:
+```Python
+    from hyperstream import HyperStream, StreamId, TimeInterval
+    from hyperstream.utils import utcnow, UTC
+    from datetime import timedelta
 
+    hs = HyperStream(loglevel=20)
+    M = hs.channel_manager.memory
+    T = hs.channel_manager.tools
+    clock = StreamId(name="clock")
+    clock_tool = T[clock].window().last().value()
+    ticker = M.get_or_create_stream(stream_id=StreamId(name="ticker"))
+    now = utcnow()
+    before = (now - timedelta(seconds=30)).replace(tzinfo=UTC)
+    ti = TimeInterval(before, now)
+    clock_tool.execute(sources=[], sink=ticker, interval=ti, alignment_stream=None)
+    print(list(ticker.window().tail(5)))
+
+    [StreamInstance(timestamp=datetime.datetime(2017, 6, 30, 16, 23, 39, tzinfo=<UTC>), value=datetime.datetime(2017, 6, 30, 16, 23, 39, tzinfo=<UTC>)), StreamInstance(timestamp=datetime.datetime(2017, 6, 30, 16, 23, 40, tzinfo=<UTC>), value=datetime.datetime(2017, 6, 30, 16, 23, 40, tzinfo=<UTC>)), StreamInstance(timestamp=datetime.datetime(2017, 6, 30, 16, 23, 41, tzinfo=<UTC>), value=datetime.datetime(2017, 6, 30, 16, 23, 41, tzinfo=<UTC>)), StreamInstance(timestamp=datetime.datetime(2017, 6, 30, 16, 23, 42, tzinfo=<UTC>), value=datetime.datetime(2017, 6, 30, 16, 23, 42, tzinfo=<UTC>)), StreamInstance(timestamp=datetime.datetime(2017, 6, 30, 16, 23, 43, tzinfo=<UTC>), value=datetime.datetime(2017, 6, 30, 16, 23, 43, tzinfo=<UTC>))]
 ```
-from hyperstream import HyperStream, StreamId, TimeInterval
-from hyperstream.utils import utcnow, UTC
-from datetime import timedelta
-
-hs = HyperStream(loglevel=20)
-M = hs.channel_manager.memory
-T = hs.channel_manager.tools
-clock = StreamId(name="clock")
-clock_tool = T[clock].window().last().value()
-ticker = M.get_or_create_stream(stream_id=StreamId(name="ticker"))
-now = utcnow()
-before = (now - timedelta(seconds=30)).replace(tzinfo=UTC)
-ti = TimeInterval(before, now)
-clock_tool.execute(sources=[], sink=ticker, interval=ti, alignment_stream=None)
-print(list(ticker.window().tail(5)))
-
-[StreamInstance(timestamp=datetime.datetime(2017, 6, 30, 16, 23, 39, tzinfo=<UTC>), value=datetime.datetime(2017, 6, 30, 16, 23, 39, tzinfo=<UTC>)), StreamInstance(timestamp=datetime.datetime(2017, 6, 30, 16, 23, 40, tzinfo=<UTC>), value=datetime.datetime(2017, 6, 30, 16, 23, 40, tzinfo=<UTC>)), StreamInstance(timestamp=datetime.datetime(2017, 6, 30, 16, 23, 41, tzinfo=<UTC>), value=datetime.datetime(2017, 6, 30, 16, 23, 41, tzinfo=<UTC>)), StreamInstance(timestamp=datetime.datetime(2017, 6, 30, 16, 23, 42, tzinfo=<UTC>), value=datetime.datetime(2017, 6, 30, 16, 23, 42, tzinfo=<UTC>)), StreamInstance(timestamp=datetime.datetime(2017, 6, 30, 16, 23, 43, tzinfo=<UTC>), value=datetime.datetime(2017, 6, 30, 16, 23, 43, tzinfo=<UTC>))]
-```
-
-- more examples in the [tutorials branch](https://github.com/IRC-SPHERE/HyperStream/tree/tutorials/examples) (to be merged): 
->>>>>>> 7742e5ec
 
 # HyperStream Viewer #
 The [HyperStream Viewer](https://github.com/IRC-SPHERE/HyperStreamViewer) is a python/Flask web-app for interacting with HyperStream. In order to keep HyperStream to a minimum, this web-app is released as a separate repository that takes the core as a dependency.
